# ggplot2 (development version)

<<<<<<< HEAD
* Extend `stat_ecdf()` to calculate the cdf from either x or y instead from y only (@jgjl, #4005).

* Fixed a bug in `geom_sf()` that caused problems with legend-type
  autodetection (@clauswilke, #3963).
=======
* Fixed a bug in `labeller()` so that `.default` is passed to `as_labeller()`
  when labellers are specified by naming faceting variables. (@waltersom, #4031)
  
* Updated style for example code (@rjake, #4092)

* Only drop groups in `stat_ydensity()` when there are fewer than two data points and throw a warning (@andrewwbutler, #4111).

* It is now deprecated to specify `guides(<scale> = FALSE)` or
  `scale_*(guide = FALSE)` to remove a guide. Please use 
  `guides(<scale> = "none")` or `scale_*(guide = "none")` instead 
  (@yutannihilation, #4094).

* `stat_bin()`'s computed variable `width` is now documented (#3522).

# ggplot2 3.3.2
This is a small release focusing on fixing regressions introduced in 3.3.1.

* Added an `outside` option to `annotation_logticks()` that places tick marks
  outside of the plot bounds. (#3783, @kbodwin)
>>>>>>> f0e561e6

* `annotation_raster()` adds support for native rasters. For large rasters,
  native rasters render significantly faster than arrays (@kent37, #3388)

* `coord_sf()` now has an argument `default_crs` that specifies the coordinate
  reference system (CRS) for non-sf layers and scale/coord limits. This argument
  defaults to the World Geodetic System 1984 (WGS84), which means x and y positions
  are interpreted as longitude and latitude. This is a potentially breaking change
  for users who use projected coordinates in non-sf layers or in limits. Setting
  `default_crs = NULL` recovers the old behavior. Further, authors of extension
  packages implementing `stat_sf()`-like functionality are encouraged to look at the
  source code of `stat_sf()`'s `compute_group()` function to see how to provide
  scale-limit hints to `coord_sf()` (@clauswilke, #3659).
  
* Facet strips now have dedicated position-dependent theme elements 
  (`strip.text.x.top`, `strip.text.x.bottom`, `strip.text.y.left`, 
  `strip.text.y.right`) that inherit from `strip.text.x` and `strip.text.y`, 
  respectively. As a consequence, some theme stylings now need to be applied to 
  the position-dependent elements rather than to the parent elements. This 
  change was already introduced in ggplot2 3.3.0 but not listed in the 
  changelog. (@thomasp85, #3683)

* Facets now handle layers containing no data (@yutannihilation, #3853).
  
* A newly added geom `geom_density_2d_filled()` and associated stat 
  `stat_density_2d_filled()` can draw filled density contours
  (@clauswilke, #3846).

* A newly added `geom_function()` is now recommended to use in conjunction
  with/instead of `stat_function()`. In addition, `stat_function()` now
  works with transformed y axes, e.g. `scale_y_log10()`, and in plots
  containing no other data or layers (@clauswilke, #3611, #3905, #3983).

* Fixed a bug in `geom_sf()` that caused problems with legend-type
  autodetection (@clauswilke, #3963).
  
* Support graphics devices that use the `file` argument instead of `fileneame` 
  in `ggsave()` (@bwiernik, #3810)
  
* Default discrete color scales are now configurable through the `options()` of 
  `ggplot2.discrete.colour` and `ggplot2.discrete.fill`. When set to a character 
  vector of colour codes (or list of character vectors)  with sufficient length, 
  these colours are used for the default scale. See `help(scale_colour_discrete)` 
  for more details and examples (@cpsievert, #3833).

* Default continuous colour scales (i.e., the `options()` 
  `ggplot2.continuous.colour` and `ggplot2.continuous.fill`, which inform the 
  `type` argument of `scale_fill_continuous()` and `scale_colour_continuous()`) 
  now accept a function, which allows more control over these default 
  `continuous_scale()`s (@cpsievert, #3827).

* A bug was fixed in `stat_contour()` when calculating breaks based on 
  the `bins` argument (@clauswilke, #3879, #4004).
  
* Data columns can now contain `Vector` S4 objects, which are widely used in the 
  Bioconductor project. (@teunbrand, #3837)

# ggplot2 3.3.1

This is a small release with no code change. It removes all malicious links to a 
site that got hijacked from the readme and pkgdown site.

# ggplot2 3.3.0

This is a minor release but does contain a range of substantial new features, 
along with the standard bug fixes. The release contains a few visual breaking
changes, along with breaking changes for extension developers due to a shift in
internal representation of the position scales and their axes. No user breaking
changes are included.

This release also adds Dewey Dunnington (@paleolimbot) to the core team.

## Breaking changes
There are no user-facing breaking changes, but a change in some internal 
representations that extension developers may have relied on, along with a few 
breaking visual changes which may cause visual tests in downstream packages to 
fail.

* The `panel_params` field in the `Layout` now contains a list of list of 
  `ViewScale` objects, describing the trained coordinate system scales, instead
  of the list object used before. Any extensions that use this field will likely
  break, as will unit tests that checks aspects of this.

* `element_text()` now issues a warning when vectorized arguments are provided, 
  as in `colour = c("red", "green", "blue")`. Such use is discouraged and not 
  officially supported (@clauswilke, #3492).

* Changed `theme_grey()` setting for legend key so that it creates no border 
  (`NA`) rather than drawing a white one. (@annennenne, #3180)

* `geom_ribbon()` now draws separate lines for the upper and lower intervals if
  `colour` is mapped. Similarly, `geom_area()` and `geom_density()` now draw
  the upper lines only in the same case by default. If you want old-style full
  stroking, use `outline.type = "full"` (@yutannihilation, #3503 / @thomasp85, #3708).

## New features

* The evaluation time of aesthetics can now be controlled to a finer degree. 
  `after_stat()` supersedes the use of `stat()` and `..var..`-notation, and is
  joined by `after_scale()` to allow for mapping to scaled aesthetic values. 
  Remapping of the same aesthetic is now supported with `stage()`, so you can 
  map a data variable to a stat aesthetic, and remap the same aesthetic to 
  something else after statistical transformation (@thomasp85, #3534)

* All `coord_*()` functions with `xlim` and `ylim` arguments now accept
  vectors with `NA` as a placeholder for the minimum or maximum value
  (e.g., `ylim = c(0, NA)` would zoom the y-axis from 0 to the 
  maximum value observed in the data). This mimics the behaviour
  of the `limits` argument in continuous scale functions
  (@paleolimbot, #2907).

* Allowed reversing of discrete scales by re-writing `get_limits()` 
  (@AnneLyng, #3115)
  
* All geoms and stats that had a direction (i.e. where the x and y axes had 
  different interpretation), can now freely choose their direction, instead of
  relying on `coord_flip()`. The direction is deduced from the aesthetic 
  mapping, but can also be specified directly with the new `orientation` 
  argument (@thomasp85, #3506).
  
* Position guides can now be customized using the new `guide_axis()`, which can 
  be passed to position `scale_*()` functions or via `guides()`. The new axis 
  guide (`guide_axis()`) comes with arguments `check.overlap` (automatic removal 
  of overlapping labels), `angle` (easy rotation of axis labels), and
  `n.dodge` (dodge labels into multiple rows/columns) (@paleolimbot, #3322).
  
* A new scale type has been added, that allows binning of aesthetics at the 
  scale level. It has versions for both position and non-position aesthetics and
  comes with two new guides (`guide_bins` and `guide_coloursteps`) 
  (@thomasp85, #3096)
  
* `scale_x_continuous()` and `scale_y_continuous()` gains an `n.breaks` argument
  guiding the number of automatic generated breaks (@thomasp85, #3102)

* Added `stat_contour_filled()` and `geom_contour_filled()`, which compute 
  and draw filled contours of gridded data (@paleolimbot, #3044). 
  `geom_contour()` and `stat_contour()` now use the isoband package
  to compute contour lines. The `complete` parameter (which was undocumented
  and has been unused for at least four years) was removed (@paleolimbot, #3044).
  
* Themes have gained two new parameters, `plot.title.position` and 
  `plot.caption.position`, that can be used to customize how plot
  title/subtitle and plot caption are positioned relative to the overall plot
  (@clauswilke, #3252).

## Extensions
  
* `Geom` now gains a `setup_params()` method in line with the other ggproto
  classes (@thomasp85, #3509)

* The newly added function `register_theme_elements()` now allows developers
  of extension packages to define their own new theme elements and place them
  into the ggplot2 element tree (@clauswilke, #2540).

## Minor improvements and bug fixes

* `coord_trans()` now draws second axes and accepts `xlim`, `ylim`,
  and `expand` arguments to bring it up to feature parity with 
  `coord_cartesian()`. The `xtrans` and `ytrans` arguments that were 
  deprecated in version 1.0.1 in favour of `x` and `y` 
  were removed (@paleolimbot, #2990).

* `coord_trans()` now calculates breaks using the expanded range 
  (previously these were calculated using the unexpanded range, 
  which resulted in differences between plots made with `coord_trans()`
  and those made with `coord_cartesian()`). The expansion for discrete axes 
  in `coord_trans()` was also updated such that it behaves identically
  to that in `coord_cartesian()` (@paleolimbot, #3338).

* `expand_scale()` was deprecated in favour of `expansion()` for setting
  the `expand` argument of `x` and `y` scales (@paleolimbot).

* `geom_abline()`, `geom_hline()`, and `geom_vline()` now issue 
  more informative warnings when supplied with set aesthetics
  (i.e., `slope`, `intercept`, `yintercept`, and/or `xintercept`)
  and mapped aesthetics (i.e., `data` and/or `mapping`).

* Fix a bug in `geom_raster()` that squeezed the image when it went outside 
  scale limits (#3539, @thomasp85)

* `geom_sf()` now determines the legend type automatically (@microly, #3646).
  
* `geom_sf()` now removes rows that can't be plotted due to `NA` aesthetics 
  (#3546, @thomasp85)

* `geom_sf()` now applies alpha to linestring geometries 
  (#3589, @yutannihilation).

* `gg_dep()` was deprecated (@perezp44, #3382).

* Added function `ggplot_add.by()` for lists created with `by()`, allowing such
  lists to be added to ggplot objects (#2734, @Maschette)

* ggplot2 no longer depends on reshape2, which means that it no longer 
  (recursively) needs plyr, stringr, or stringi packages.

* Increase the default `nbin` of `guide_colourbar()` to place the ticks more 
  precisely (#3508, @yutannihilation).

* `manual_scale()` now matches `values` with the order of `breaks` whenever
  `values` is an unnamed vector. Previously, unnamed `values` would match with
  the limits of the scale and ignore the order of any `breaks` provided. Note
  that this may change the appearance of plots that previously relied on the
  unordered behaviour (#2429, @idno0001).

* `scale_manual_*(limits = ...)` now actually limits the scale (#3262,
  @yutannihilation).

* Fix a bug when `show.legend` is a named logical vector 
  (#3461, @yutannihilation).

* Added weight aesthetic option to `stat_density()` and made scaling of 
  weights the default (@annennenne, #2902)
  
* `stat_density2d()` can now take an `adjust` parameter to scale the default 
  bandwidth. (#2860, @haleyjeppson)

* `stat_smooth()` uses `REML` by default, if `method = "gam"` and
  `gam`'s method is not specified (@ikosmidis, #2630).

* stacking text when calculating the labels and the y axis with
  `stat_summary()` now works (@ikosmidis, #2709)
  
* `stat_summary()` and related functions now support rlang-style lambda functions
  (#3568, @dkahle).

* The data mask pronoun, `.data`, is now stripped from default labels.

* Addition of partial themes to plots has been made more predictable;
  stepwise addition of individual partial themes is now equivalent to
  addition of multple theme elements at once (@clauswilke, #3039).

* Facets now don't fail even when some variable in the spec are not available
  in all layers (@yutannihilation, #2963).

# ggplot2 3.2.1

This is a patch release fixing a few regressions introduced in 3.2.0 as well as
fixing some unit tests that broke due to upstream changes.

* `position_stack()` no longer changes the order of the input data. Changes to 
  the internal behaviour of `geom_ribbon()` made this reordering problematic 
  with ribbons that spanned `y = 0` (#3471)
* Using `qplot()` with a single positional aesthetic will no longer title the
  non-specified scale as `"NULL"` (#3473)
* Fixes unit tests for sf graticule labels caused by chages to sf

# ggplot2 3.2.0

This is a minor release with an emphasis on internal changes to make ggplot2 
faster and more consistent. The few interface changes will only affect the 
aesthetics of the plot in minor ways, and will only potentially break code of
extension developers if they have relied on internals that have been changed. 
This release also sees the addition of Hiroaki Yutani (@yutannihilation) to the 
core developer team.

With the release of R 3.6, ggplot2 now requires the R version to be at least 3.2,
as the tidyverse is committed to support 5 major versions of R.

## Breaking changes

* Two patches (#2996 and #3050) fixed minor rendering problems. In most cases,
  the visual changes are so subtle that they are difficult to see with the naked
  eye. However, these changes are detected by the vdiffr package, and therefore
  any package developers who use vdiffr to test for visual correctness of ggplot2
  plots will have to regenerate all reference images.
  
* In some cases, ggplot2 now produces a warning or an error for code that previously
  produced plot output. In all these cases, the previous plot output was accidental,
  and the plotting code uses the ggplot2 API in a way that would lead to undefined
  behavior. Examples include a missing `group` aesthetic in `geom_boxplot()` (#3316),
  annotations across multiple facets (#3305), and not using aesthetic mappings when
  drawing ribbons with `geom_ribbon()` (#3318).

## New features

* This release includes a range of internal changes that speeds up plot 
  generation. None of the changes are user facing and will not break any code,
  but in general ggplot2 should feel much faster. The changes includes, but are
  not limited to:
  
  - Caching ascent and descent dimensions of text to avoid recalculating it for
    every title.
  
  - Using a faster data.frame constructor as well as faster indexing into 
    data.frames
    
  - Removing the plyr dependency, replacing plyr functions with faster 
    equivalents.

* `geom_polygon()` can now draw polygons with holes using the new `subgroup` 
  aesthetic. This functionality requires R 3.6.0 (@thomasp85, #3128)

* Aesthetic mappings now accept functions that return `NULL` (@yutannihilation,
  #2997).

* `stat_function()` now accepts rlang/purrr style anonymous functions for the 
  `fun` parameter (@dkahle, #3159).

* `geom_rug()` gains an "outside" option to allow for moving the rug tassels to 
  outside the plot area (@njtierney, #3085) and a `length` option to allow for 
  changing the length of the rug lines (@daniel-wells, #3109). 
  
* All geoms now take a `key_glyph` paramter that allows users to customize
  how legend keys are drawn (@clauswilke, #3145). In addition, a new key glyph
  `timeseries` is provided to draw nice legends for time series
  (@mitchelloharawild, #3145).

## Extensions

* Layers now have a new member function `setup_layer()` which is called at the
  very beginning of the plot building process and which has access to the 
  original input data and the plot object being built. This function allows the 
  creation of custom layers that autogenerate aesthetic mappings based on the 
  input data or that filter the input data in some form. For the time being, this
  feature is not exported, but it has enabled the development of a new layer type,
  `layer_sf()` (see next item). Other special-purpose layer types may be added
  in the future (@clauswilke, #2872).
  
* A new layer type `layer_sf()` can auto-detect and auto-map sf geometry
  columns in the data. It should be used by extension developers who are writing
  new sf-based geoms or stats (@clauswilke, #3232).

* `x0` and `y0` are now recognized positional aesthetics so they will get scaled 
  if used in extension geoms and stats (@thomasp85, #3168)
  
* Continuous scale limits now accept functions which accept the default
  limits and return adjusted limits. This makes it possible to write
  a function that e.g. ensures the limits are always a multiple of 100,
  regardless of the data (@econandrew, #2307).

## Minor improvements and bug fixes

* `cut_width()` now accepts `...` to pass further arguments to `base::cut.default()`
   like `cut_number()` and `cut_interval()` already did (@cderv, #3055)

* `coord_map()` now can have axes on the top and right (@karawoo, #3042).

* `coord_polar()` now correctly rescales the secondary axis (@linzi-sg, #3278)

* `coord_sf()`, `coord_map()`, and `coord_polar()` now squash `-Inf` and `Inf`
  into the min and max of the plot (@yutannihilation, #2972).

* `coord_sf()` graticule lines are now drawn in the same thickness as panel grid 
  lines in `coord_cartesian()`, and seting panel grid lines to `element_blank()` 
  now also works in `coord_sf()` 
  (@clauswilke, #2991, #2525).

* `economics` data has been regenerated. This leads to some changes in the
  values of all columns (especially in `psavert`), but more importantly, strips 
  the grouping attributes from `economics_long`.

* `element_line()` now fills closed arrows (@yutannihilation, #2924).

* Facet strips on the left side of plots now have clipping turned on, preventing
  text from running out of the strip and borders from looking thicker than for
  other strips (@karawoo, #2772 and #3061).

* ggplot2 now works in Turkish locale (@yutannihilation, #3011).

* Clearer error messages for inappropriate aesthetics (@clairemcwhite, #3060).

* ggplot2 no longer attaches any external packages when using functions that 
  depend on packages that are suggested but not imported by ggplot2. The 
  affected functions include `geom_hex()`, `stat_binhex()`, 
  `stat_summary_hex()`, `geom_quantile()`, `stat_quantile()`, and `map_data()` 
  (@clauswilke, #3126).
  
* `geom_area()` and `geom_ribbon()` now sort the data along the x-axis in the 
  `setup_data()` method rather than as part of `draw_group()` (@thomasp85, 
  #3023)

* `geom_hline()`, `geom_vline()`, and `geom_abline()` now throw a warning if the 
  user supplies both an `xintercept`, `yintercept`, or `slope` value and a 
  mapping (@RichardJActon, #2950).

* `geom_rug()` now works with `coord_flip()` (@has2k1, #2987).

* `geom_violin()` no longer throws an error when quantile lines fall outside 
  the violin polygon (@thomasp85, #3254).

* `guide_legend()` and `guide_colorbar()` now use appropriate spacing between legend
  key glyphs and legend text even if the legend title is missing (@clauswilke, #2943).

* Default labels are now generated more consistently; e.g., symbols no longer
  get backticks, and long expressions are abbreviated with `...`
  (@yutannihilation, #2981).

* All-`Inf` layers are now ignored for picking the scale (@yutannihilation, 
  #3184).
  
* Diverging Brewer colour palette now use the correct mid-point colour 
  (@dariyasydykova, #3072).
  
* `scale_color_continuous()` now points to `scale_colour_continuous()` so that 
  it will handle `type = "viridis"` as the documentation states (@hlendway, 
  #3079).

* `scale_shape_identity()` now works correctly with `guide = "legend"` 
  (@malcolmbarrett, #3029)
  
* `scale_continuous` will now draw axis line even if the length of breaks is 0
  (@thomasp85, #3257)

* `stat_bin()` will now error when the number of bins exceeds 1e6 to avoid 
  accidentally freezing the user session (@thomasp85).
  
* `sec_axis()` now places ticks accurately when using nonlinear transformations (@dpseidel, #2978).

* `facet_wrap()` and `facet_grid()` now automatically remove NULL from facet
  specs, and accept empty specs (@yutannihilation, #3070, #2986).

* `stat_bin()` now handles data with only one unique value (@yutannihilation 
  #3047).

* `sec_axis()` now accepts functions as well as formulas (@yutannihilation, #3031).

*   New theme elements allowing different ticks lengths for each axis. For instance,
    this can be used to have inwards ticks on the x-axis (`axis.ticks.length.x`) and
    outwards ticks on the y-axis (`axis.ticks.length.y`) (@pank, #2935).

* The arguments of `Stat*$compute_layer()` and `Position*$compute_layer()` are
  now renamed to always match the ones of `Stat$compute_layer()` and
  `Position$compute_layer()` (@yutannihilation, #3202).

* `geom_*()` and `stat_*()` now accepts purrr-style lambda notation
  (@yutannihilation, #3138).

* `geom_tile()` and `geom_rect()` now draw rectangles without notches at the
  corners. The style of the corner can be controlled by `linejoin` parameters
  (@yutannihilation, #3050).

# ggplot2 3.1.0

## Breaking changes

This is a minor release and breaking changes have been kept to a minimum. End users of 
ggplot2 are unlikely to encounter any issues. However, there are a few items that developers 
of ggplot2 extensions should be aware of. For additional details, see also the discussion 
accompanying issue #2890.

*   In non-user-facing internal code (specifically in the `aes()` function and in
    the `aesthetics` argument of scale functions), ggplot2 now always uses the British
    spelling for aesthetics containing the word "colour". When users specify a "color"
    aesthetic it is automatically renamed to "colour". This renaming is also applied
    to non-standard aesthetics that contain the word "color". For example, "point_color"
    is renamed to "point_colour". This convention makes it easier to support both
    British and American spelling for novel, non-standard aesthetics, but it may require
    some adjustment for packages that have previously introduced non-standard color
    aesthetics using American spelling. A new function `standardise_aes_names()` is
    provided in case extension writers need to perform this renaming in their own code
    (@clauswilke, #2649).

*   Functions that generate other functions (closures) now force the arguments that are
    used from the generated functions, to avoid hard-to-catch errors. This may affect
    some users of manual scales (such as `scale_colour_manual()`, `scale_fill_manual()`,
    etc.) who depend on incorrect behavior (@krlmlr, #2807).
    
*   `Coord` objects now have a function `backtransform_range()` that returns the
    panel range in data coordinates. This change may affect developers of custom coords,
    who now should implement this function. It may also affect developers of custom
    geoms that use the `range()` function. In some applications, `backtransform_range()`
    may be more appropriate (@clauswilke, #2821).


## New features

*   `coord_sf()` has much improved customization of axis tick labels. Labels can now
    be set manually, and there are two new parameters, `label_graticule` and
    `label_axes`, that can be used to specify which graticules to label on which side
    of the plot (@clauswilke, #2846, #2857, #2881).
    
*   Two new geoms `geom_sf_label()` and `geom_sf_text()` can draw labels and text
    on sf objects. Under the hood, a new `stat_sf_coordinates()` calculates the
    x and y coordinates from the coordinates of the sf geometries. You can customize
    the calculation method via `fun.geometry` argument (@yutannihilation, #2761).
    

## Minor improvements and fixes

*   `benchplot()` now uses tidy evaluation (@dpseidel, #2699).

*   The error message in `compute_aesthetics()` now only provides the names of
    aesthetics with mismatched lengths, rather than all aesthetics (@karawoo,
    #2853).

*   For faceted plots, data is no longer internally reordered. This makes it
    safer to feed data columns into `aes()` or into parameters of geoms or
    stats. However, doing so remains discouraged (@clauswilke, #2694).

*   `coord_sf()` now also understands the `clip` argument, just like the other
    coords (@clauswilke, #2938).

*   `fortify()` now displays a more informative error message for
    `grouped_df()` objects when dplyr is not installed (@jimhester, #2822).

*   All `geom_*()` now display an informative error message when required 
    aesthetics are missing (@dpseidel, #2637 and #2706).

*   `geom_boxplot()` now understands the `width` parameter even when used with
    a non-standard stat, such as `stat_identity()` (@clauswilke, #2893).
    
*  `geom_hex()` now understands the `size` and `linetype` aesthetics
   (@mikmart, #2488).
    
*   `geom_hline()`, `geom_vline()`, and `geom_abline()` now work properly
    with `coord_trans()` (@clauswilke, #2149, #2812).
    
*   `geom_text(..., parse = TRUE)` now correctly renders the expected number of
    items instead of silently dropping items that are empty expressions, e.g.
    the empty string "". If an expression spans multiple lines, we take just
    the first line and drop the rest. This same issue is also fixed for
    `geom_label()` and the axis labels for `geom_sf()` (@slowkow, #2867).

*   `geom_sf()` now respects `lineend`, `linejoin`, and `linemitre` parameters 
    for lines and polygons (@alistaire47, #2826).
    
*   `ggsave()` now exits without creating a new graphics device if previously
    none was open (@clauswilke, #2363).

*   `labs()` now has named arguments `title`, `subtitle`, `caption`, and `tag`.
    Also, `labs()` now accepts tidyeval (@yutannihilation, #2669).

*   `position_nudge()` is now more robust and nudges only in the direction
    requested. This enables, for example, the horizontal nudging of boxplots
    (@clauswilke, #2733).

*   `sec_axis()` and `dup_axis()` now return appropriate breaks for the secondary
    axis when applied to log transformed scales (@dpseidel, #2729).

*   `sec_axis()` now works as expected when used in combination with tidy eval
    (@dpseidel, #2788).

*   `scale_*_date()`, `scale_*_time()` and `scale_*_datetime()` can now display 
    a secondary axis that is a __one-to-one__ transformation of the primary axis,
    implemented using the `sec.axis` argument to the scale constructor 
    (@dpseidel, #2244).
    
*   `stat_contour()`, `stat_density2d()`, `stat_bin2d()`,  `stat_binhex()`
    now calculate normalized statistics including `nlevel`, `ndensity`, and
    `ncount`. Also, `stat_density()` now includes the calculated statistic 
    `nlevel`, an alias for `scaled`, to better match the syntax of `stat_bin()`
    (@bjreisman, #2679).

# ggplot2 3.0.0

## Breaking changes

*   ggplot2 now supports/uses tidy evaluation (as described below). This is a 
    major change and breaks a number of packages; we made this breaking change 
    because it is important to make ggplot2 more programmable, and to be more 
    consistent with the rest of the tidyverse. The best general (and detailed)
    introduction to tidy evaluation can be found in the meta programming
    chapters in [Advanced R](https://adv-r.hadley.nz).
    
    The primary developer facing change is that `aes()` now contains 
    quosures (expression + environment pairs) rather than symbols, and you'll 
    need to take a different approach to extracting the information you need. 
    A common symptom of this change are errors "undefined columns selected" or 
    "invalid 'type' (list) of argument" (#2610). As in the previous version,
    constants (like `aes(x = 1)` or `aes(colour = "smoothed")`) are stored
    as is.
    
    In this version of ggplot2, if you need to describe a mapping in a string, 
    use `quo_name()` (to generate single-line strings; longer expressions may 
    be abbreviated) or `quo_text()` (to generate non-abbreviated strings that
    may span multiple lines). If you do need to extract the value of a variable
    instead use `rlang::eval_tidy()`. You may want to condition on 
    `(packageVersion("ggplot2") <= "2.2.1")` so that your code can work with
    both released and development versions of ggplot2.
    
    We recognise that this is a big change and if you're not already familiar
    with rlang, there's a lot to learn. If you are stuck, or need any help,
    please reach out on <https://community.rstudio.com>.

*   Error: Column `y` must be a 1d atomic vector or a list

    Internally, ggplot2 now uses `as.data.frame(tibble::as_tibble(x))` to
    convert a list into a data frame. This improves ggplot2's support for
    list-columns (needed for sf support), at a small cost: you can no longer
    use matrix-columns. Note that unlike tibble we still allow column vectors
    such as returned by `base::scale()` because of their widespread use.

*   Error: More than one expression parsed
  
    Previously `aes_string(x = c("a", "b", "c"))` silently returned 
    `aes(x = a)`. Now this is a clear error.

*   Error: `data` must be uniquely named but has duplicate columns
  
    If layer data contains columns with identical names an error will be 
    thrown. In earlier versions the first occuring column was chosen silently,
    potentially masking that the wrong data was chosen.

*   Error: Aesthetics must be either length 1 or the same as the data
    
    Layers are stricter about the columns they will combine into a single
    data frame. Each aesthetic now must be either the same length as the data
    frame or a single value. This makes silent recycling errors much less likely.

*   Error: `coord_*` doesn't support free scales 
   
    Free scales only work with selected coordinate systems; previously you'd
    get an incorrect plot.

*   Error in f(...) : unused argument (range = c(0, 1))

    This is because the `oob` argument to scale has been set to a function
    that only takes a single argument; it needs to take two arguments
    (`x`, and `range`). 

*   Error: unused argument (output)
  
    The function `guide_train()` now has an optional parameter `aesthetic`
    that allows you to override the `aesthetic` setting in the scale.
    To make your code work with the both released and development versions of 
    ggplot2 appropriate, add `aesthetic = NULL` to the `guide_train()` method
    signature.
    
    ```R
    # old
    guide_train.legend <- function(guide, scale) {...}
    
    # new 
    guide_train.legend <- function(guide, scale, aesthetic = NULL) {...}
    ```
    
    Then, inside the function, replace `scale$aesthetics[1]`,
    `aesthetic %||% scale$aesthetics[1]`. (The %||% operator is defined in the 
    rlang package).
    
    ```R
    # old
    setNames(list(scale$map(breaks)), scale$aesthetics[1])

    # new
    setNames(list(scale$map(breaks)), aesthetic %||% scale$aesthetics[1])
    ```

*   The long-deprecated `subset` argument to `layer()` has been removed.

## Tidy evaluation

* `aes()` now supports quasiquotation so that you can use `!!`, `!!!`,
  and `:=`. This replaces `aes_()` and `aes_string()` which are now
  soft-deprecated (but will remain around for a long time).

* `facet_wrap()` and `facet_grid()` now support `vars()` inputs. Like
  `dplyr::vars()`, this helper quotes its inputs and supports
  quasiquotation. For instance, you can now supply faceting variables
  like this: `facet_wrap(vars(am, cyl))` instead of 
  `facet_wrap(~am + cyl)`. Note that the formula interface is not going 
  away and will not be deprecated. `vars()` is simply meant to make it 
  easier to create functions around `facet_wrap()` and `facet_grid()`.

  The first two arguments of `facet_grid()` become `rows` and `cols`
  and now support `vars()` inputs. Note however that we took special
  care to ensure complete backward compatibility. With this change
  `facet_grid(vars(cyl), vars(am, vs))` is equivalent to
  `facet_grid(cyl ~ am + vs)`, and `facet_grid(cols = vars(am, vs))` is
  equivalent to `facet_grid(. ~ am + vs)`.

  One nice aspect of the new interface is that you can now easily
  supply names: `facet_grid(vars(Cylinder = cyl), labeller =
  label_both)` will give nice label titles to the facets. Of course,
  those names can be unquoted with the usual tidy eval syntax.

### sf

* ggplot2 now has full support for sf with `geom_sf()` and `coord_sf()`:

  ```r
  nc <- sf::st_read(system.file("shape/nc.shp", package = "sf"), quiet = TRUE)
  ggplot(nc) +
    geom_sf(aes(fill = AREA))
  ```
  It supports all simple features, automatically aligns CRS across layers, sets
  up the correct aspect ratio, and draws a graticule.

## New features

* ggplot2 now works on R 3.1 onwards, and uses the 
  [vdiffr](https://github.com/lionel-/vdiffr) package for visual testing.

* In most cases, accidentally using `%>%` instead of `+` will generate an 
  informative error (#2400).

* New syntax for calculated aesthetics. Instead of using `aes(y = ..count..)` 
  you can (and should!) use `aes(y = stat(count))`. `stat()` is a real function 
  with documentation which hopefully will make this part of ggplot2 less 
  confusing (#2059).
  
  `stat()` is particularly nice for more complex calculations because you 
  only need to specify it once: `aes(y = stat(count / max(count)))`,
  rather than `aes(y = ..count.. / max(..count..))`
  
* New `tag` label for adding identification tags to plots, typically used for 
  labelling a subplot with a letter. Add a tag with `labs(tag = "A")`, style it 
  with the `plot.tag` theme element, and control position with the
  `plot.tag.position` theme setting (@thomasp85).

### Layers: geoms, stats, and position adjustments

* `geom_segment()` and `geom_curve()` have a new `arrow.fill` parameter which 
  allows you to specify a separate fill colour for closed arrowheads 
  (@hrbrmstr and @clauswilke, #2375).

* `geom_point()` and friends can now take shapes as strings instead of integers,
  e.g. `geom_point(shape = "diamond")` (@daniel-barnett, #2075).

* `position_dodge()` gains a `preserve` argument that allows you to control
  whether the `total` width at each `x` value is preserved (the current 
  default), or ensure that the width of a `single` element is preserved
  (what many people want) (#1935).

* New `position_dodge2()` provides enhanced dodging for boxplots. Compared to
  `position_dodge()`, `position_dodge2()` compares `xmin` and `xmax` values  
  to determine which elements overlap, and spreads overlapping elements evenly
  within the region of overlap. `position_dodge2()` is now the default position
  adjustment for `geom_boxplot()`, because it handles `varwidth = TRUE`, and 
  will be considered for other geoms in the future.
  
  The `padding` parameter adds a small amount of padding between elements 
  (@karawoo, #2143) and a `reverse` parameter allows you to reverse the order 
  of placement (@karawoo, #2171).
  
* New `stat_qq_line()` makes it easy to add a simple line to a Q-Q plot, which 
  makes it easier to judge the fit of the theoretical distribution 
  (@nicksolomon).

### Scales and guides

* Improved support for mapping date/time variables to `alpha`, `size`, `colour`, 
  and `fill` aesthetics, including `date_breaks` and `date_labels` arguments 
  (@karawoo, #1526), and new `scale_alpha()` variants (@karawoo, #1526).

* Improved support for ordered factors. Ordered factors throw a warning when 
  mapped to shape (unordered factors do not), and do not throw warnings when 
  mapped to size or alpha (unordered factors do). Viridis is used as the 
  default colour and fill scale for ordered factors (@karawoo, #1526).

* The `expand` argument of `scale_*_continuous()` and `scale_*_discrete()`
  now accepts separate expansion values for the lower and upper range
  limits. The expansion limits can be specified using the convenience
  function `expand_scale()`.
  
  Separate expansion limits may be useful for bar charts, e.g. if one
  wants the bottom of the bars to be flush with the x axis but still 
  leave some (automatically calculated amount of) space above them:
  
    ```r
    ggplot(mtcars) +
        geom_bar(aes(x = factor(cyl))) +
        scale_y_continuous(expand = expand_scale(mult = c(0, .1)))
    ```
  
  It can also be useful for line charts, e.g. for counts over time,
  where one wants to have a ’hard’ lower limit of y = 0 but leave the
  upper limit unspecified (and perhaps differing between panels), with
  some extra space above the highest point on the line (with symmetrical 
  limits, the extra space above the highest point could in some cases 
  cause the lower limit to be negative).
  
  The old syntax for the `expand` argument will, of course, continue
  to work (@huftis, #1669).

* `scale_colour_continuous()` and `scale_colour_gradient()` are now controlled 
  by global options `ggplot2.continuous.colour` and `ggplot2.continuous.fill`. 
  These can be set to `"gradient"` (the default) or `"viridis"` (@karawoo).

* New `scale_colour_viridis_c()`/`scale_fill_viridis_c()` (continuous) and
  `scale_colour_viridis_d()`/`scale_fill_viridis_d()` (discrete) make it
  easy to use Viridis colour scales (@karawoo, #1526).

* Guides for `geom_text()` now accept custom labels with 
  `guide_legend(override.aes = list(label = "foo"))` (@brianwdavis, #2458).

### Margins

* Strips gain margins on all sides by default. This means that to fully justify
  text to the edge of a strip, you will need to also set the margins to 0
  (@karawoo).

* Rotated strip labels now correctly understand `hjust` and `vjust` parameters
  at all angles (@karawoo).

* Strip labels now understand justification relative to the direction of the
  text, meaning that in y facets, the strip text can be placed at either end of
  the strip using `hjust` (@karawoo).

* Legend titles and labels get a little extra space around them, which 
  prevents legend titles from overlapping the legend at large font sizes 
  (@karawoo, #1881).

## Extension points

* New `autolayer()` S3 generic (@mitchelloharawild, #1974). This is similar
  to `autoplot()` but produces layers rather than complete plots.

* Custom objects can now be added using `+` if a `ggplot_add` method has been
  defined for the class of the object (@thomasp85).

* Theme elements can now be subclassed. Add a `merge_element` method to control
  how properties are inherited from the parent element. Add an `element_grob` 
  method to define how elements are rendered into grobs (@thomasp85, #1981).

* Coords have gained new extension mechanisms.
  
    If you have an existing coord extension, you will need to revise the
    specification of the `train()` method. It is now called 
    `setup_panel_params()` (better reflecting what it actually does) and now 
    has arguments `scale_x`, and `scale_y` (the x and y scales respectively) 
    and `param`, a list of plot specific parameters generated by 
    `setup_params()`.

    What was formerly called `scale_details` (in coords), `panel_ranges` 
    (in layout) and `panel_scales` (in geoms) are now consistently called
    `panel_params` (#1311). These are parameters of the coord that vary from
    panel to panel.

* `ggplot_build()` and `ggplot_gtable()` are now generics, so ggplot-subclasses 
  can define additional behavior during the build stage.

* `guide_train()`, `guide_merge()`, `guide_geom()`, and `guide_gengrob()`
  are now exported as they are needed if you want to design your own guide.
  They are not currently documented; use at your own risk (#2528).

* `scale_type()` generic is now exported and documented. Use this if you 
  want to extend ggplot2 to work with a new type of vector.

## Minor bug fixes and improvements

### Faceting

* `facet_grid()` gives a more informative error message if you try to use
  a variable in both rows and cols (#1928).

* `facet_grid()` and `facet_wrap()` both give better error messages if you
  attempt to use an unsupported coord with free scales (#2049).

* `label_parsed()` works once again (#2279).

* You can now style the background of horizontal and vertical strips
  independently with `strip.background.x` and `strip.background.y` 
  theme settings (#2249).

### Scales

* `discrete_scale()` documentation now inherits shared definitions from 
  `continuous_scale()` (@alistaire47, #2052).

* `guide_colorbar()` shows all colours of the scale (@has2k1, #2343).

* `scale_identity()` once again produces legends by default (#2112).

* Tick marks for secondary axes with strong transformations are more 
  accurately placed (@thomasp85, #1992).

* Missing line types now reliably generate missing lines (with standard 
  warning) (#2206).

* Legends now ignore set aesthetics that are not length one (#1932).

* All colour and fill scales now have an `aesthetics` argument that can
  be used to set the aesthetic(s) the scale works with. This makes it
  possible to apply a colour scale to both colour and fill aesthetics
  at the same time, via `aesthetics = c("colour", "fill")` (@clauswilke).
  
* Three new generic scales work with any aesthetic or set of aesthetics: 
  `scale_continuous_identity()`, `scale_discrete_identity()`, and
  `scale_discrete_manual()` (@clauswilke).

* `scale_*_gradient2()` now consistently omits points outside limits by 
  rescaling after the limits are enforced (@foo-bar-baz-qux, #2230).

### Layers

* `geom_label()` now correctly produces unbordered labels when `label.size` 
  is 0, even when saving to PDF (@bfgray3, #2407).

* `layer()` gives considerably better error messages for incorrectly specified
  `geom`, `stat`, or `position` (#2401).

* In all layers that use it, `linemitre` now defaults to 10 (instead of 1)
  to better match base R.

* `geom_boxplot()` now supplies a default value if no `x` aesthetic is present
  (@foo-bar-baz-qux, #2110).

* `geom_density()` drops groups with fewer than two data points and throws a
  warning. For groups with two data points, density values are now calculated 
  with `stats::density` (@karawoo, #2127).

* `geom_segment()` now also takes a `linejoin` parameter. This allows more 
  control over the appearance of the segments, which is especially useful for 
  plotting thick arrows (@Ax3man, #774).

* `geom_smooth()` now reports the formula used when `method = "auto"` 
  (@davharris #1951). `geom_smooth()` now orders by the `x` aesthetic, making it 
  easier to pass pre-computed values without manual ordering (@izahn, #2028). It 
  also now knows it has `ymin` and `ymax` aesthetics (#1939). The legend 
  correctly reflects the status of the `se` argument when used with stats 
  other than the default (@clauswilke, #1546).

* `geom_tile()` now once again interprets `width` and `height` correctly 
  (@malcolmbarrett, #2510).

* `position_jitter()` and `position_jitterdodge()` gain a `seed` argument that
  allows the specification of a random seed for reproducible jittering 
  (@krlmlr, #1996 and @slowkow, #2445).

* `stat_density()` has better behaviour if all groups are dropped because they
  are too small (#2282).

* `stat_summary_bin()` now understands the `breaks` parameter (@karawoo, #2214).

* `stat_bin()` now accepts functions for `binwidth`. This allows better binning 
  when faceting along variables with different ranges (@botanize).

* `stat_bin()` and `geom_histogram()` now sum correctly when using the `weight` 
  aesthetic (@jiho, #1921).

* `stat_bin()` again uses correct scaling for the computed variable `ndensity` 
  (@timgoodman, #2324).

* `stat_bin()` and `stat_bin_2d()` now properly handle the `breaks` parameter 
  when the scales are transformed (@has2k1, #2366).

* `update_geom_defaults()` and `update_stat_defaults()` allow American 
  spelling of aesthetic parameters (@foo-bar-baz-qux, #2299).

* The `show.legend` parameter now accepts a named logical vector to hide/show
  only some aesthetics in the legend (@tutuchan, #1798).

* Layers now silently ignore unknown aesthetics with value `NULL` (#1909).

### Coords

* Clipping to the plot panel is now configurable, through a `clip` argument
  to coordinate systems, e.g. `coord_cartesian(clip = "off")` 
  (@clauswilke, #2536).

* Like scales, coordinate systems now give you a message when you're 
  replacing an existing coordinate system (#2264).

* `coord_polar()` now draws secondary axis ticks and labels 
  (@dylan-stark, #2072), and can draw the radius axis on the right 
  (@thomasp85, #2005).

* `coord_trans()` now generates a warning when a transformation generates 
  non-finite values (@foo-bar-baz-qux, #2147).

### Themes

* Complete themes now always override all elements of the default theme
  (@has2k1, #2058, #2079).

* Themes now set default grid colour in `panel.grid` rather than individually
  in `panel.grid.major` and `panel.grid.minor` individually. This makes it 
  slightly easier to customise the theme (#2352).

* Fixed bug when setting strips to `element_blank()` (@thomasp85). 

* Axes positioned on the top and to the right can now customize their ticks and
  lines separately (@thomasp85, #1899).

* Built-in themes gain parameters `base_line_size` and `base_rect_size` which 
  control the default sizes of line and rectangle elements (@karawoo, #2176).

* Default themes use `rel()` to set line widths (@baptiste).

* Themes were tweaked for visual consistency and more graceful behavior when 
  changing the base font size. All absolute heights or widths were replaced 
  with heights or widths that are proportional to the base font size. One 
  relative font size was eliminated (@clauswilke).
  
* The height of descenders is now calculated solely on font metrics and doesn't
  change with the specific letters in the string. This fixes minor alignment 
  issues with plot titles, subtitles, and legend titles (#2288, @clauswilke).

### Guides

* `guide_colorbar()` is more configurable: tick marks and color bar frame
  can now by styled with arguments `ticks.colour`, `ticks.linewidth`, 
  `frame.colour`, `frame.linewidth`, and `frame.linetype`
  (@clauswilke).
  
* `guide_colorbar()` now uses `legend.spacing.x` and `legend.spacing.y` 
  correctly, and it can handle multi-line titles. Minor tweaks were made to 
  `guide_legend()` to make sure the two legend functions behave as similarly as
  possible (@clauswilke, #2397 and #2398).
  
* The theme elements `legend.title` and `legend.text` now respect the settings 
  of `margin`, `hjust`, and `vjust` (@clauswilke, #2465, #1502).

* Non-angle parameters of `label.theme` or `title.theme` can now be set in 
  `guide_legend()` and `guide_colorbar()` (@clauswilke, #2544).

### Other

* `fortify()` gains a method for tbls (@karawoo, #2218).

* `ggplot` gains a method for `grouped_df`s that adds a `.group` variable,
  which computes a unique value for each group. Use it with 
  `aes(group = .group)` (#2351).

* `ggproto()` produces objects with class `c("ggproto", "gg")`, allowing for
  a more informative error message when adding layers, scales, or other ggproto 
  objects (@jrnold, #2056).

* `ggsave()`'s DPI argument now supports 3 string options: "retina" (320
  DPI), "print" (300 DPI), and "screen" (72 DPI) (@foo-bar-baz-qux, #2156).
  `ggsave()` now uses full argument names to avoid partial match warnings 
  (#2355), and correctly restores the previous graphics device when several
  graphics devices are open (#2363).

* `print.ggplot()` now returns the original ggplot object, instead of the 
  output from `ggplot_build()`. Also, the object returned from 
  `ggplot_build()` now has the class `"ggplot_built"` (#2034).

* `map_data()` now works even when purrr is loaded (tidyverse#66).

* New functions `summarise_layout()`, `summarise_coord()`, and 
  `summarise_layers()` summarise the layout, coordinate systems, and layers 
  of a built ggplot object (#2034, @wch). This provides a tested API that 
  (e.g.) shiny can depend on.

* Updated startup messages reflect new resources (#2410, @mine-cetinkaya-rundel).

# ggplot2 2.2.1

* Fix usage of `structure(NULL)` for R-devel compatibility (#1968).

# ggplot2 2.2.0

## Major new features

### Subtitle and caption

Thanks to @hrbrmstr plots now have subtitles and captions, which can be set with 
the `subtitle`  and `caption` arguments to `ggtitle()` and `labs()`. You can 
control their appearance with the theme settings `plot.caption` and 
`plot.subtitle`. The main plot title is now left-aligned to better work better 
with a subtitle. The caption is right-aligned (@hrbrmstr).

### Stacking

`position_stack()` and `position_fill()` now sort the stacking order to match 
grouping order. This allows you to control the order through grouping, and 
ensures that the default legend matches the plot (#1552, #1593). If you want the 
opposite order (useful if you have horizontal bars and horizontal legend), you 
can request reverse stacking by using `position = position_stack(reverse = TRUE)` 
(#1837).
  
`position_stack()` and `position_fill()` now accepts negative values which will 
create stacks extending below the x-axis (#1691).

`position_stack()` and `position_fill()` gain a `vjust` argument which makes it 
easy to (e.g.) display labels in the middle of stacked bars (#1821).

### Layers

`geom_col()` was added to complement `geom_bar()` (@hrbrmstr). It uses 
`stat="identity"` by default, making the `y` aesthetic mandatory. It does not 
support any other `stat_()` and does not provide fallback support for the 
`binwidth` parameter. Examples and references in other functions were updated to
demonstrate `geom_col()` usage. 

When creating a layer, ggplot2 will warn if you use an unknown aesthetic or an 
unknown parameter. Compared to the previous version, this is stricter for 
aesthetics (previously there was no message), and less strict for parameters 
(previously this threw an error) (#1585).

### Facetting

The facet system, as well as the internal panel class, has been rewritten in 
ggproto. Facets are now extendable in the same manner as geoms and stats, as 
described in `vignette("extending-ggplot2")`.

We have also added the following new fatures.
  
* `facet_grid()` and `facet_wrap()` now allow expressions in their faceting 
  formulas (@DanRuderman, #1596).

* When `facet_wrap()` results in an uneven number of panels, axes will now be
  drawn underneath the hanging panels (fixes #1607)

* Strips can now be freely positioned in `facet_wrap()` using the 
  `strip.position` argument (deprecates `switch`).

* The relative order of panel, strip, and axis can now be controlled with 
  the theme setting `strip.placement` that takes either `inside` (strip between 
  panel and axis) or `outside` (strip after axis).

* The theme option `panel.margin` has been deprecated in favour of 
  `panel.spacing` to more clearly communicate intent.

### Extensions

Unfortunately there was a major oversight in the construction of ggproto which 
lead to extensions capturing the super object at package build time, instead of 
at package run time (#1826). This problem has been fixed, but requires 
re-installation of all extension packages.

## Scales

* The position of x and y axes can now be changed using the `position` argument
  in `scale_x_*`and `scale_y_*` which can take `top` and `bottom`, and `left`
  and `right` respectively. The themes of top and right axes can be modified 
  using the `.top` and `.right` modifiers to `axis.text.*` and `axis.title.*`.

### Continuous scales

* `scale_x_continuous()` and `scale_y_continuous()` can now display a secondary 
  axis that is a __one-to-one__ transformation of the primary axis (e.g. degrees 
  Celcius to degrees Fahrenheit). The secondary axis will be positioned opposite 
  to the primary axis and can be controlled with the `sec.axis` argument to 
  the scale constructor.

* Scales worry less about having breaks. If no breaks can be computed, the
  plot will work instead of throwing an uninformative error (#791). This 
  is particularly helpful when you have facets with free scales, and not
  all panels contain data.

* Scales now warn when transformation introduces infinite values (#1696).

### Date time

* `scale_*_datetime()` now supports time zones. It will use the timezone 
  attached to the varaible by default, but can be overridden with the 
  `timezone` argument.

* New `scale_x_time()` and `scale_y_time()` generate reasonable default
  breaks and labels for hms vectors (#1752).

### Discrete scales

The treatment of missing values by discrete scales has been thoroughly 
overhauled (#1584). The underlying principle is that we can naturally represent 
missing values on discrete variables (by treating just like another level), so 
by default we should. 

This principle applies to:

* character vectors
* factors with implicit NA
* factors with explicit NA

And to all scales (both position and non-position.)

Compared to the previous version of ggplot2, there are three main changes:

1.  `scale_x_discrete()` and `scale_y_discrete()` always show discrete NA,
    regardless of their source

1.  If present, `NA`s are shown in discete legends.

1.  All discrete scales gain a `na.translate` argument that allows you to 
    control whether `NA`s are translated to something that can be visualised,
    or should be left as missing. Note that if you don't translate (i.e. 
    `na.translate = FALSE)` the missing values will passed on to the layer, 
    which will warning that it's dropping missing values. To suppress the
    warnings, you'll also need to add `na.rm = TRUE` to the layer call. 

There were also a number of other smaller changes

* Correctly use scale expansion factors.
* Don't preserve space for dropped levels (#1638).
* Only issue one warning when when asking for too many levels (#1674).
* Unicode labels work better on Windows (#1827).
* Warn when used with only continuous data (#1589)

## Themes

* The `theme()` constructor now has named arguments rather than ellipses. This 
  should make autocomplete substantially more useful. The documentation
  (including examples) has been considerably improved.
  
* Built-in themes are more visually homogeneous, and match `theme_grey` better.
  (@jiho, #1679)
  
* When computing the height of titles, ggplot2 now includes the height of the
  descenders (i.e. the bits of `g` and `y` that hang beneath the baseline). This 
  improves the margins around titles, particularly the y axis label (#1712).
  I have also very slightly increased the inner margins of axis titles, and 
  removed the outer margins. 

* Theme element inheritance is now easier to work with as modification now
  overrides default `element_blank` elements (#1555, #1557, #1565, #1567)
  
* Horizontal legends (i.e. legends on the top or bottom) are horizontally
  aligned by default (#1842). Use `legend.box = "vertical"` to switch back
  to the previous behaviour.
  
* `element_line()` now takes an `arrow` argument to specify arrows at the end of
  lines (#1740)

There were a number of tweaks to the theme elements that control legends:
  
* `legend.justification` now controls appearance will plotting the legend
  outside of the plot area. For example, you can use 
  `theme(legend.justification = "top")` to make the legend align with the 
  top of the plot.

* `panel.margin` and `legend.margin` have been renamed to `panel.spacing` and 
  `legend.spacing` respectively, to better communicate intent (they only
  affect spacing between legends and panels, not the margins around them)

* `legend.margin` now controls margin around individual legends.

* New `legend.box.background`, `legend.box.spacing`, and `legend.box.margin`
  control the background, spacing, and margin of the legend box (the region
  that contains all legends).

## Bug fixes and minor improvements

* ggplot2 now imports tibble. This ensures that all built-in datasets print 
  compactly even if you haven't explicitly loaded tibble or dplyr (#1677).

* Class of aesthetic mapping is preserved when adding `aes()` objects (#1624).

* `+.gg` now works for lists that include data frames.

* `annotation_x()` now works in the absense of global data (#1655)

* `geom_*(show.legend = FALSE)` now works for `guide_colorbar`.

* `geom_boxplot()` gains new `outlier.alpha` (@jonathan-g) and 
  `outlier.fill` (@schloerke, #1787) parameters to control the alpha/fill of
   outlier points independently of the alpha of the boxes. 

* `position_jitter()` (and hence `geom_jitter()`) now correctly computes 
  the jitter width/jitter when supplied by the user (#1775, @has2k1).

* `geom_contour()` more clearly describes what inputs it needs (#1577).

* `geom_curve()` respects the `lineend` paramater (#1852).

* `geom_histogram()` and `stat_bin()` understand the `breaks` parameter once 
  more. (#1665). The floating point adjustment for histogram bins is now 
  actually used - it was previously inadvertently ignored (#1651).

* `geom_violin()` no longer transforms quantile lines with the alpha aesthetic
  (@mnbram, #1714). It no longer errors when quantiles are requested but data
  have zero range (#1687). When `trim = FALSE` it once again has a nice 
  range that allows the density to reach zero (by extending the range 3 
  bandwidths to either side of the data) (#1700).

* `geom_dotplot()` works better when faceting and binning on the y-axis. 
  (#1618, @has2k1).
  
* `geom_hexbin()` once again supports `..density..` (@mikebirdgeneau, #1688).

* `geom_step()` gives useful warning if only one data point in layer (#1645).

* `layer()` gains new `check.aes` and `check.param` arguments. These allow
  geom/stat authors to optional suppress checks for known aesthetics/parameters.
  Currently this is used only in `geom_blank()` which powers `expand_limits()` 
  (#1795).

* All `stat_*()` display a better error message when required aesthetics are
  missing.
  
* `stat_bin()` and `stat_summary_hex()` now accept length 1 `binwidth` (#1610)

* `stat_density()` gains new argument `n`, which is passed to underlying function
  `stats::density` ("number of equally spaced points at which the
  density is to be estimated"). (@hbuschme)

* `stat_binhex()` now again returns `count` rather than `value` (#1747)

* `stat_ecdf()` respects `pad` argument (#1646).

* `stat_smooth()` once again informs you about the method it has chosen.
  It also correctly calculates the size of the largest group within facets.

* `x` and `y` scales are now symmetric regarding the list of
  aesthetics they accept: `xmin_final`, `xmax_final`, `xlower`,
  `xmiddle` and `xupper` are now valid `x` aesthetics.

* `Scale` extensions can now override the `make_title` and `make_sec_title` 
  methods to let the scale modify the axis/legend titles.

* The random stream is now reset after calling `.onAttach()` (#2409).

# ggplot2 2.1.0

## New features

* When mapping an aesthetic to a constant (e.g. 
  `geom_smooth(aes(colour = "loess")))`), the default guide title is the name 
  of the aesthetic (i.e. "colour"), not the value (i.e. "loess") (#1431).

* `layer()` now accepts a function as the data argument. The function will be
  applied to the data passed to the `ggplot()` function and must return a
  data.frame (#1527, @thomasp85). This is a more general version of the 
  deprecated `subset` argument.

* `theme_update()` now uses the `+` operator instead of `%+replace%`, so that
  unspecified values will no longer be `NULL`ed out. `theme_replace()`
  preserves the old behaviour if desired (@oneillkza, #1519). 

* `stat_bin()` has been overhauled to use the same algorithm as ggvis, which 
  has been considerably improved thanks to the advice of Randy Prium (@rpruim).
  This includes:
  
    * Better arguments and a better algorithm for determining the origin.
      You can now specify either `boundary` or the `center` of a bin.
      `origin` has been deprecated in favour of these arguments.
      
    * `drop` is deprecated in favour of `pad`, which adds extra 0-count bins
      at either end (needed for frequency polygons). `geom_histogram()` defaults 
      to `pad = FALSE` which considerably improves the default limits for 
      the histogram, especially when the bins are big (#1477).
      
    * The default algorithm does a (somewhat) better job at picking nice widths 
      and origins across a wider range of input data.
      
    * `bins = n` now gives a histogram with `n` bins, not `n + 1` (#1487).

## Bug fixes

* All `\donttest{}` examples run.

* All `geom_()` and `stat_()` functions now have consistent argument order:
  data + mapping, then geom/stat/position, then `...`, then specific arguments, 
  then arguments common to all layers (#1305). This may break code if you were
  previously relying on partial name matching, but in the long-term should make 
  ggplot2 easier to use. In particular, you can now set the `n` parameter
  in `geom_density2d()` without it partially matching `na.rm` (#1485).

* For geoms with both `colour` and `fill`, `alpha` once again only affects
  fill (Reverts #1371, #1523). This was causing problems for people.

* `facet_wrap()`/`facet_grid()` works with multiple empty panels of data 
  (#1445).

* `facet_wrap()` correctly swaps `nrow` and `ncol` when faceting vertically
  (#1417).

* `ggsave("x.svg")` now uses svglite to produce the svg (#1432).

* `geom_boxplot()` now understands `outlier.color` (#1455).

* `geom_path()` knows that "solid" (not just 1) represents a solid line (#1534).

* `geom_ribbon()` preserves missing values so they correctly generate a 
  gap in the ribbon (#1549).

* `geom_tile()` once again accepts `width` and `height` parameters (#1513). 
  It uses `draw_key_polygon()` for better a legend, including a coloured 
  outline (#1484).

* `layer()` now automatically adds a `na.rm` parameter if none is explicitly
  supplied.

* `position_jitterdodge()` now works on all possible dodge aesthetics, 
  e.g. `color`, `linetype` etc. instead of only based on `fill` (@bleutner)

* `position = "nudge"` now works (although it doesn't do anything useful)
  (#1428).

* The default scale for columns of class "AsIs" is now "identity" (#1518).

* `scale_*_discrete()` has better defaults when used with purely continuous
  data (#1542).

* `scale_size()` warns when used with categorical data.

* `scale_size()`, `scale_colour()`, and `scale_fill()` gain date and date-time
  variants (#1526).

* `stat_bin_hex()` and `stat_bin_summary()` now use the same underlying 
  algorithm so results are consistent (#1383). `stat_bin_hex()` now accepts
  a `weight` aesthetic. To be consistent with related stats, the output variable 
  from `stat_bin_hex()` is now value instead of count.

* `stat_density()` gains a `bw` parameter which makes it easy to get consistent 
   smoothing between facets (@jiho)

* `stat-density-2d()` no longer ignores the `h` parameter, and now accepts 
  `bins` and `binwidth` parameters to control the number of contours 
  (#1448, @has2k1).

* `stat_ecdf()` does a better job of adding padding to -Inf/Inf, and gains
  an argument `pad` to suppress the padding if not needed (#1467).

* `stat_function()` gains an `xlim` parameter (#1528). It once again works 
  with discrete x values (#1509).

* `stat_summary()` preserves sorted x order which avoids artefacts when
  display results with `geom_smooth()` (#1520).

* All elements should now inherit correctly for all themes except `theme_void()`.
  (@Katiedaisey, #1555) 

* `theme_void()` was completely void of text but facets and legends still
  need labels. They are now visible (@jiho). 

* You can once again set legend key and height width to unit arithmetic
  objects (like `2 * unit(1, "cm")`) (#1437).

* Eliminate spurious warning if you have a layer with no data and no aesthetics
  (#1451).

* Removed a superfluous comma in `theme-defaults.r` code (@jschoeley)

* Fixed a compatibility issue with `ggproto` and R versions prior to 3.1.2.
  (#1444)

* Fixed issue where `coord_map()` fails when given an explicit `parameters`
  argument (@tdmcarthur, #1729)
  
* Fixed issue where `geom_errorbarh()` had a required `x` aesthetic (#1933)  

# ggplot2 2.0.0

## Major changes

* ggplot no longer throws an error if your plot has no layers. Instead it 
  automatically adds `geom_blank()` (#1246).
  
* New `cut_width()` is a convenient replacement for the verbose
  `plyr::round_any()`, with the additional benefit of offering finer
  control.

* New `geom_count()` is a convenient alias to `stat_sum()`. Use it when you
  have overlapping points on a scatterplot. `stat_sum()` now defaults to 
  using counts instead of proportions.

* New `geom_curve()` adds curved lines, with a similar specification to 
  `geom_segment()` (@veraanadi, #1088).

* Date and datetime scales now have `date_breaks`, `date_minor_breaks` and
  `date_labels` arguments so that you never need to use the long
  `scales::date_breaks()` or `scales::date_format()`.
  
* `geom_bar()` now has it's own stat, distinct from `stat_bin()` which was
  also used by `geom_histogram()`. `geom_bar()` now uses `stat_count()` 
  which counts values at each distinct value of x (i.e. it does not bin
  the data first). This can be useful when you want to show exactly which 
  values are used in a continuous variable.

* `geom_point()` gains a `stroke` aesthetic which controls the border width of 
  shapes 21-25 (#1133, @SeySayux). `size` and `stroke` are additive so a point 
  with `size = 5` and `stroke = 5` will have a diameter of 10mm. (#1142)

* New `position_nudge()` allows you to slightly offset labels (or other 
  geoms) from their corresponding points (#1109).

* `scale_size()` now maps values to _area_, not radius. Use `scale_radius()`
  if you want the old behaviour (not recommended, except perhaps for lines).

* New `stat_summary_bin()` works like `stat_summary()` but on binned data. 
  It's a generalisation of `stat_bin()` that can compute any aggregate,
  not just counts (#1274). Both default to `mean_se()` if no aggregation
  functions are supplied (#1386).

* Layers are now much stricter about their arguments - you will get an error
  if you've supplied an argument that isn't an aesthetic or a parameter.
  This is likely to cause some short-term pain but in the long-term it will make
  it much easier to spot spelling mistakes and other errors (#1293).
  
    This change does break a handful of geoms/stats that used `...` to pass 
    additional arguments on to the underlying computation. Now 
    `geom_smooth()`/`stat_smooth()` and `geom_quantile()`/`stat_quantile()` 
    use `method.args` instead (#1245, #1289); and `stat_summary()` (#1242), 
    `stat_summary_hex()`, and `stat_summary2d()` use `fun.args`.

### Extensibility

There is now an official mechanism for defining Stats, Geoms, and Positions in 
other packages. See `vignette("extending-ggplot2")` for details.

* All Geoms, Stats and Positions are now exported, so you can inherit from them
  when making your own objects (#989).

* ggplot2 no longer uses proto or reference classes. Instead, we now use 
  ggproto, a new OO system designed specifically for ggplot2. Unlike proto
  and RC, ggproto supports clean cross-package inheritance. Creating a new OO
  system isn't usually the right way to solve a problem, but I'm pretty sure
  it was necessary here. Read more about it in the vignette.

* `aes_()` replaces `aes_q()`. It also supports formulas, so the most concise 
  SE version of `aes(carat, price)` is now `aes_(~carat, ~price)`. You may
  want to use this form in packages, as it will avoid spurious `R CMD check` 
  warnings about undefined global variables.

### Text

* `geom_text()` has been overhauled to make labelling your data a little
  easier. It:
  
    * `nudge_x` and `nudge_y` arguments let you offset labels from their
      corresponding points (#1120). 
      
    * `check_overlap = TRUE` provides a simple way to avoid overplotting 
      of labels: labels that would otherwise overlap are omitted (#1039).
      
    * `hjust` and `vjust` can now be character vectors: "left", "center", 
      "right", "bottom", "middle", "top". New options include "inward" and 
      "outward" which align text towards and away from the center of the plot 
      respectively.

* `geom_label()` works like `geom_text()` but draws a rounded rectangle 
  underneath each label (#1039). This is useful when you want to label plots
  that are dense with data.

### Deprecated features

* The little used `aes_auto()` has been deprecated. 

* `aes_q()` has been replaced with `aes_()` to be consistent with SE versions
  of NSE functions in other packages.

* The `order` aesthetic is officially deprecated. It never really worked, and 
  was poorly documented.

* The `stat` and `position` arguments to `qplot()` have been deprecated.
  `qplot()` is designed for quick plots - if you need to specify position
  or stat, use `ggplot()` instead.

* The theme setting `axis.ticks.margin` has been deprecated: now use the margin 
  property of `axis.text`.
  
* `stat_abline()`, `stat_hline()` and `stat_vline()` have been removed:
  these were never suitable for use other than with `geom_abline()` etc
  and were not documented.

* `show_guide` has been renamed to `show.legend`: this more accurately
  reflects what it does (controls appearance of layer in legend), and uses the 
  same convention as other ggplot2 arguments (i.e. a `.` between names).
  (Yes, I know that's inconsistent with function names with use `_`, but it's
  too late to change now.)

A number of geoms have been renamed to be internally consistent:

* `stat_binhex()` and `stat_bin2d()` have been renamed to `stat_bin_hex()` 
  and `stat_bin_2d()` (#1274). `stat_summary2d()` has been renamed to 
  `stat_summary_2d()`, `geom_density2d()`/`stat_density2d()` has been renamed 
  to `geom_density_2d()`/`stat_density_2d()`.

* `stat_spoke()` is now `geom_spoke()` since I realised it's a
  reparameterisation of `geom_segment()`.

* `stat_bindot()` has been removed because it's so tightly coupled to
  `geom_dotplot()`. If you happened to use `stat_bindot()`, just change to
  `geom_dotplot()` (#1194).

All defunct functions have been removed.

### Default appearance

* The default `theme_grey()` background colour has been changed from "grey90" 
  to "grey92": this makes the background a little less visually prominent.

* Labels and titles have been tweaked for readability:

    * Axes labels are darker.
    
    * Legend and axis titles are given the same visual treatment.
    
    * The default font size dropped from 12 to 11. You might be surprised that 
      I've made the default text size smaller as it was already hard for
      many people to read. It turns out there was a bug in RStudio (fixed in 
      0.99.724), that shrunk the text of all grid based graphics. Once that
      was resolved the defaults seemed too big to my eyes.
    
    * More spacing between titles and borders.
    
    * Default margins scale with the theme font size, so the appearance at 
      larger font sizes should be considerably improved (#1228). 

* `alpha` now affects both fill and colour aesthetics (#1371).

* `element_text()` gains a margins argument which allows you to add additional
  padding around text elements. To help see what's going on use `debug = TRUE` 
  to display the text region and anchors.

* The default font size in `geom_text()` has been decreased from 5mm (14 pts)
  to 3.8 mm (11 pts) to match the new default theme sizes.

* A diagonal line is no longer drawn on bar and rectangle legends. Instead, the
  border has been tweaked to be more visible, and more closely match the size of 
  line drawn on the plot.

* `geom_pointrange()` and `geom_linerange()` get vertical (not horizontal)
  lines in the legend (#1389).

* The default line `size` for `geom_smooth()` has been increased from 0.5 to 1 
  to make it easier to see when overlaid on data.
  
* `geom_bar()` and `geom_rect()` use a slightly paler shade of grey so they
  aren't so visually heavy.
  
* `geom_boxplot()` now colours outliers the same way as the boxes.

* `geom_point()` now uses shape 19 instead of 16. This looks much better on 
  the default Linux graphics device. (It's very slightly smaller than the old 
  point, but it shouldn't affect any graphics significantly)

* Sizes in ggplot2 are measured in mm. Previously they were converted to pts 
  (for use in grid) by multiplying by 72 / 25.4. However, grid uses printer's 
  points, not Adobe (big pts), so sizes are now correctly multiplied by 
  72.27 / 25.4. This is unlikely to noticeably affect display, but it's
  technically correct (<https://youtu.be/hou0lU8WMgo>).

* The default legend will now allocate multiple rows (if vertical) or
  columns (if horizontal) in order to make a legend that is more likely to
  fit on the screen. You can override with the `nrow`/`ncol` arguments
  to `guide_legend()`

    ```R
    p <- ggplot(mpg, aes(displ,hwy, colour = model)) + geom_point()
    p
    p + theme(legend.position = "bottom")
    # Previous behaviour
    p + guides(colour = guide_legend(ncol = 1))
    ```

### New and updated themes

* New `theme_void()` is completely empty. It's useful for plots with non-
  standard coordinates or for drawings (@jiho, #976).

* New `theme_dark()` has a dark background designed to make colours pop out
  (@jiho, #1018)

* `theme_minimal()` became slightly more minimal by removing the axis ticks:
  labels now line up directly beneath grid lines (@tomschloss, #1084)

* New theme setting `panel.ontop` (logical) make it possible to place 
  background elements (i.e., gridlines) on top of data. Best used with 
  transparent `panel.background` (@noamross. #551).

### Labelling

The facet labelling system was updated with many new features and a
more flexible interface (@lionel-). It now works consistently across
grid and wrap facets. The most important user visible changes are:

* `facet_wrap()` gains a `labeller` option (#25).

* `facet_grid()` and `facet_wrap()` gain a `switch` argument to
  display the facet titles near the axes. When switched, the labels
  become axes subtitles. `switch` can be set to "x", "y" or "both"
  (the latter only for grids) to control which margin is switched.

The labellers (such as `label_value()` or `label_both()`) also get
some new features:

* They now offer the `multi_line` argument to control whether to
  display composite facets (those specified as `~var1 + var2`) on one
  or multiple lines.

* In `label_bquote()` you now refer directly to the names of
  variables. With this change, you can create math expressions that
  depend on more than one variable. This math expression can be
  specified either for the rows or the columns and you can also
  provide different expressions to each margin.

  As a consequence of these changes, referring to `x` in backquoted
  expressions is deprecated.

* Similarly to `label_bquote()`, `labeller()` now take `.rows` and
  `.cols` arguments. In addition, it also takes `.default`.
  `labeller()` is useful to customise how particular variables are
  labelled. The three additional arguments specify how to label the
  variables are not specifically mentioned, respectively for rows,
  columns or both. This makes it especially easy to set up a
  project-wide labeller dispatcher that can be reused across all your
  plots. See the documentation for an example.

* The new labeller `label_context()` adapts to the number of factors
  facetted over. With a single factor, it displays only the values,
  just as before. But with multiple factors in a composite margin
  (e.g. with `~cyl + am`), the labels are passed over to
  `label_both()`. This way the variables names are displayed with the
  values to help identifying them.

On the programming side, the labeller API has been rewritten in order
to offer more control when faceting over multiple factors (e.g. with
formulae such as `~cyl + am`). This also means that if you have
written custom labellers, you will need to update them for this
version of ggplot.

* Previously, a labeller function would take `variable` and `value`
  arguments and return a character vector. Now, they take a data frame
  of character vectors and return a list. The input data frame has one
  column per factor facetted over and each column in the returned list
  becomes one line in the strip label. See documentation for more
  details.

* The labels received by a labeller now contain metadata: their margin
  (in the "type" attribute) and whether they come from a wrap or a
  grid facet (in the "facet" attribute).

* Note that the new `as_labeller()` function operator provides an easy
  way to transform an existing function to a labeller function. The
  existing function just needs to take and return a character vector.

## Documentation

* Improved documentation for `aes()`, `layer()` and much much more.

* I've tried to reduce the use of `...` so that you can see all the 
  documentation in one place rather than having to integrate multiple pages.
  In some cases this has involved adding additional arguments to geoms
  to make it more clear what you can do:
  
    *  `geom_smooth()` gains explicit `method`, `se` and `formula` arguments.
    
    * `geom_histogram()` gains `binwidth`, `bins`, `origin` and `right` 
      arguments.
      
    * `geom_jitter()` gains `width` and `height` arguments to make it easier
      to control the amount of jittering without using the lengthy 
      `position_jitter()` function (#1116)

* Use of `qplot()` in examples has been minimised (#1123, @hrbrmstr). This is
  inline with the 2nd edition of the ggplot2 box, which minimises the use of 
  `qplot()` in favour of `ggplot()`.

* Tighly linked geoms and stats (e.g. `geom_boxplot()` and `stat_boxplot()`) 
  are now documented in the same file so you can see all the arguments in one
  place. Variations of the same idea (e.g. `geom_path()`, `geom_line()`, and
  `geom_step()`) are also documented together.

* It's now obvious that you can set the `binwidth` parameter for
  `stat_bin_hex()`, `stat_summary_hex()`, `stat_bin_2d()`, and
  `stat_summary_2d()`. 

* The internals of positions have been cleaned up considerably. You're unlikely
  to notice any external changes, although the documentation should be a little
  less confusing since positions now don't list parameters they never use.

## Data

* All datasets have class `tbl_df` so if you also use dplyr, you get a better
  print method.

* `economics` has been brought up to date to 2015-04-01.

* New `economics_long` is the economics data in long form.

* New `txhousing` dataset containing information about the Texas housing
  market. Useful for examples that need multiple time series, and for
  demonstrating model+vis methods.

* New `luv_colours` dataset which contains the locations of all
  built-in `colors()` in Luv space.

* `movies` has been moved into its own package, ggplot2movies, because it was 
  large and not terribly useful. If you've used the movies dataset, you'll now 
  need to explicitly load the package with `library(ggplot2movies)`.

## Bug fixes and minor improvements

* All partially matched arguments and `$` have been been replaced with 
  full matches (@jimhester, #1134).

* ggplot2 now exports `alpha()` from the scales package (#1107), and `arrow()` 
  and `unit()` from grid (#1225). This means you don't need attach scales/grid 
  or do `scales::`/`grid::` for these commonly used functions.

* `aes_string()` now only parses character inputs. This fixes bugs when
  using it with numbers and non default `OutDec` settings (#1045).

* `annotation_custom()` automatically adds a unique id to each grob name,
  making it easier to plot multiple grobs with the same name (e.g. grobs of
  ggplot2 graphics) in the same plot (#1256).

* `borders()` now accepts xlim and ylim arguments for specifying the geographical 
  region of interest (@markpayneatwork, #1392).

* `coord_cartesian()` applies the same expansion factor to limits as for scales. 
  You can suppress with `expand = FALSE` (#1207).

* `coord_trans()` now works when breaks are suppressed (#1422).

* `cut_number()` gives error message if the number of requested bins can
  be created because there are two few unique values (#1046).

* Character labels in `facet_grid()` are no longer (incorrectly) coerced into
  factors. This caused problems with custom label functions (#1070).

* `facet_wrap()` and `facet_grid()` now allow you to use non-standard
  variable names by surrounding them with backticks (#1067).

* `facet_wrap()` more carefully checks its `nrow` and `ncol` arguments
  to ensure that they're specified correctly (@richierocks, #962)

* `facet_wrap()` gains a `dir` argument to control the direction the
  panels are wrapped in. The default is "h" for horizontal. Use "v" for
  vertical layout (#1260).

* `geom_abline()`, `geom_hline()` and `geom_vline()` have been rewritten to
  have simpler behaviour and be more consistent:

    * `stat_abline()`, `stat_hline()` and `stat_vline()` have been removed:
      these were never suitable for use other than with `geom_abline()` etc
      and were not documented.

    * `geom_abline()`, `geom_vline()` and `geom_hline()` are bound to
      `stat_identity()` and `position_identity()`

    * Intercept parameters can no longer be set to a function.

    * They are all documented in one file, since they are so closely related.

* `geom_bin2d()` will now let you specify one dimension's breaks exactly,
  without touching the other dimension's default breaks at all (#1126).

* `geom_crossbar()` sets grouping correctly so you can display multiple
  crossbars on one plot. It also makes the default `fatten` argument a little
  bigger to make the middle line more obvious (#1125).

* `geom_histogram()` and `geom_smooth()` now only inform you about the
  default values once per layer, rather than once per panel (#1220).

* `geom_pointrange()` gains `fatten` argument so you can control the
  size of the point relative to the size of the line.

* `geom_segment()` annotations were not transforming with scales 
  (@BrianDiggs, #859).

* `geom_smooth()` is no longer so chatty. If you want to know what the deafult
  smoothing method is, look it up in the documentation! (#1247)

* `geom_violin()` now has the ability to draw quantile lines (@DanRuderman).

* `ggplot()` now captures the parent frame to use for evaluation,
  rather than always defaulting to the global environment. This should
  make ggplot more suitable to use in more situations (e.g. with knitr)

* `ggsave()` has been simplified a little to make it easier to maintain.
  It no longer checks that you're printing a ggplot2 object (so now also
  works with any grid grob) (#970), and always requires a filename.
  Parameter `device` now supports character argument to specify which supported
  device to use ('pdf', 'png', 'jpeg', etc.), for when it cannot be correctly
  inferred from the file extension (for example when a temporary filename is
  supplied server side in shiny apps) (@sebkopf, #939). It no longer opens
  a graphics device if one isn't already open - this is annoying when you're
  running from a script (#1326).

* `guide_colorbar()` creates correct legend if only one color (@krlmlr, #943).

* `guide_colorbar()` no longer fails when the legend is empty - previously
  this often masked misspecifications elsewhere in the plot (#967).

* New `layer_data()` function extracts the data used for plotting for a given
  layer. It's mostly useful for testing.

* User supplied `minor_breaks` can now be supplied on the same scale as 
  the data, and will be automatically transformed with by scale (#1385).

* You can now suppress the appearance of an axis/legend title (and the space
  that would allocated for it) with `NULL` in the `scale_` function. To
  use the default lable, use `waiver()` (#1145).

* Position adjustments no longer warn about potentially varying ranges
  because the problem rarely occurs in practice and there are currently a
  lot of false positives since I don't understand exactly what FP criteria
  I should be testing.

* `scale_fill_grey()` now uses red for missing values. This matches
  `scale_colour_grey()` and makes it obvious where missing values lie.
  Override with `na.value`.

* `scale_*_gradient2()` defaults to using Lab colour space.

* `scale_*_gradientn()` now allows `colours` or `colors` (#1290)

* `scale_y_continuous()` now also transforms the `lower`, `middle` and `upper`
  aesthetics used by `geom_boxplot()`: this only affects
  `geom_boxplot(stat = "identity")` (#1020).

* Legends no longer inherit aesthetics if `inherit.aes` is FALSE (#1267).

* `lims()` makes it easy to set the limits of any axis (#1138).

* `labels = NULL` now works with `guide_legend()` and `guide_colorbar()`.
  (#1175, #1183).

* `override.aes` now works with American aesthetic spelling, e.g. color

* Scales no longer round data points to improve performance of colour
  palettes. Instead the scales package now uses a much faster colour
  interpolation algorithm (#1022).

* `scale_*_brewer()` and `scale_*_distiller()` add new `direction` argument of 
  `scales::brewer_pal`, making it easier to change the order of colours 
  (@jiho, #1139).

* `scale_x_date()` now clips dates outside the limits in the same way as
  `scale_x_continuous()` (#1090).

* `stat_bin()` gains `bins` arguments, which denotes the number of bins. Now
  you can set `bins=100` instead of `binwidth=0.5`. Note that `breaks` or
  `binwidth` will override it (@tmshn, #1158, #102).

* `stat_boxplot()` warns if a continuous variable is used for the `x` aesthetic
  without also supplying a `group` aesthetic (#992, @krlmlr).

* `stat_summary_2d()` and `stat_bin_2d()` now share exactly the same code for 
  determining breaks from `bins`, `binwidth`, and `origin`. 
  
* `stat_summary_2d()` and `stat_bin_2d()` now output in tile/raster compatible 
  form instead of rect compatible form. 

* Automatically computed breaks do not lead to an error for transformations like
  "probit" where the inverse can map to infinity (#871, @krlmlr)

* `stat_function()` now always evaluates the function on the original scale.
  Previously it computed the function on transformed scales, giving incorrect
  values (@BrianDiggs, #1011).

* `strip_dots` works with anonymous functions within calculated aesthetics 
  (e.g. `aes(sapply(..density.., function(x) mean(x))))` (#1154, @NikNakk)

* `theme()` gains `validate = FALSE` parameter to turn off validation, and 
  hence store arbitrary additional data in the themes. (@tdhock, #1121)

* Improved the calculation of segments needed to draw the curve representing
  a line when plotted in polar coordinates. In some cases, the last segment
  of a multi-segment line was not drawn (@BrianDiggs, #952)<|MERGE_RESOLUTION|>--- conflicted
+++ resolved
@@ -1,11 +1,7 @@
 # ggplot2 (development version)
 
-<<<<<<< HEAD
-* Extend `stat_ecdf()` to calculate the cdf from either x or y instead from y only (@jgjl, #4005).
-
-* Fixed a bug in `geom_sf()` that caused problems with legend-type
-  autodetection (@clauswilke, #3963).
-=======
+* Extended `stat_ecdf()` to calculate the cdf from either x or y instead from y only (@jgjl, #4005).
+
 * Fixed a bug in `labeller()` so that `.default` is passed to `as_labeller()`
   when labellers are specified by naming faceting variables. (@waltersom, #4031)
   
@@ -25,7 +21,6 @@
 
 * Added an `outside` option to `annotation_logticks()` that places tick marks
   outside of the plot bounds. (#3783, @kbodwin)
->>>>>>> f0e561e6
 
 * `annotation_raster()` adds support for native rasters. For large rasters,
   native rasters render significantly faster than arrays (@kent37, #3388)
