--- conflicted
+++ resolved
@@ -1,4 +1,3 @@
-<<<<<<< HEAD
 * The `plotmatrix` function has been deprecated and prints a warning
   message.
 
@@ -45,7 +44,7 @@
 * Colorbar guides now supports language objects returned from functions
   like `math_format()`, and will render them as expressions. (Kohske
   Takahashi)
-=======
+
 ggplot2 0.9.2.1
 ----------------------------------------------------------------
 
@@ -54,7 +53,6 @@
 * find_global now searches for objects in the namespace environment
   instead of the package environment. This fixes problems when ggplot2
   is imported to another package but not attached.
->>>>>>> c0a7b6ad
 
 ggplot2 0.9.2
 ----------------------------------------------------------------
