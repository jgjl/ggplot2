--- conflicted
+++ resolved
@@ -30,7 +30,7 @@
 #' p + geom_boxplot(aes(fill = factor(am)))
 #' 
 #' # Set aesthetics to fixed value
-#' p + geom_boxplot(fill="grey80", colour="#3366FF")
+#' p + geom_boxplot(fill = "grey80", colour = "#3366FF")
 #' qplot(factor(cyl), mpg, data = mtcars, geom = "boxplot", 
 #'   colour = I("#3366FF"))
 #' 
@@ -53,15 +53,11 @@
 #'
 #' # Using precomputed statistics
 #' # generate sample data
-<<<<<<< HEAD
-#' abc <- adply(matrix(rnorm(100), ncol=5), 2, quantile, c(0, .25, .5, .75, 1))
-=======
-#' abc <- adply(matrix( rnorm(100), ncol=5), 2 , quantile, c(0, .25, .5, .75, 1))
->>>>>>> 9fcaa52b
-#' b <- ggplot(abc, aes(x= X1, ymin=`0%`, lower=`25%`, middle=`50%`, upper=`75%`, ymax=`100%`)) 
-#' b + geom_boxplot(stat="identity")
-#' b + geom_boxplot(stat="identity") + coord_flip()
-#' b + geom_boxplot(aes(fill = X1), stat="identity")
+#' abc <- adply(matrix(rnorm(100), ncol = 5), 2, quantile, c(0, .25, .5, .75, 1))
+#' b <- ggplot(abc, aes(x = X1, ymin = `0%`, lower = `25%`, middle = `50%`, upper = `75%`, ymax = `100%`)) 
+#' b + geom_boxplot(stat = "identity")
+#' b + geom_boxplot(stat = "identity") + coord_flip()
+#' b + geom_boxplot(aes(fill = X1), stat = "identity")
 GeomBoxplot <- proto(Geom, {
   objname <- "boxplot"
 
