--- conflicted
+++ resolved
@@ -44,26 +44,16 @@
   required_aes = c("x", "y"),
   non_missing_aes = "weight",
 
-<<<<<<< HEAD
   setup_params = function(data, params) {
     params$width <- params$width %||% resolution(data$x) * 0.75
-    params
-=======
-  calculate_groups = function(self, data, na.rm = FALSE, width = NULL, ...)
-  {
-    data <- remove_missing(data, na.rm, c("x", "y", "weight"), name = "stat_boxplot",
-      finite = TRUE)
+
     if (is.double(data$x) && !has_groups(data) && any(data$x != data$x[1L])) {
       warning(
         "Continuous x aesthetic -- did you forget aes(group=...)?",
         call. = FALSE)
     }
-    data$weight <- data$weight %||% 1
-    width <- width %||%  resolution(data$x) * 0.75
 
-    ggproto_parent(Stat, self)$calculate_groups(data, na.rm = na.rm,
-      width = width, ...)
->>>>>>> 48800ede
+    params
   },
 
   compute_group = function(data, scales, width = NULL, na.rm = FALSE, coef = 1.5) {
