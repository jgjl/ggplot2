--- conflicted
+++ resolved
@@ -29,14 +29,6 @@
 #' d + geom_point(alpha = 0.9)
 #' d + geom_point(alpha = 0.5)
 #' d + geom_point(alpha = 0.2)
-<<<<<<< HEAD
-scale_colour_hue <- function(..., h = c(0, 360) + 15, c = 100, l = 65, h.start = 0, direction = 1) {
-  discrete_scale("colour", "hue", hue_pal(h, c, l, h.start, direction), ...)
-}
-
-scale_fill_hue <- function(..., h = c(0, 360) + 15, c = 100, l = 65, h.start = 0, direction = 1) {
-  discrete_scale("fill", "hue", hue_pal(h, c, l, h.start, direction), ...)
-=======
 #'
 #' # Colour of missing values is controlled with na.value:
 #' miss <- factor(sample(c(NA, 1:5), nrow(mtcars), rep = T))
@@ -44,14 +36,13 @@
 #' qplot(mpg, wt, data = mtcars, colour = miss) + 
 #'   scale_colour_hue(na.value = "black")
 scale_colour_hue <- function(..., h = c(0, 360) + 15, c = 100, l = 65, h.start = 0, direction = 1, na.value = "grey50") {
-  discrete_scale("colour", "hue", hue_pal(h, c, l, h.start, direction),
+  discrete_scale("colour", "hue", hue_pal(h, c, l, h.start, direction), ...,
     na.value = na.value)
 }
 
 scale_fill_hue <- function(..., h = c(0, 360) + 15, c = 100, l = 65, h.start = 0, direction = 1, na.value = "grey50") {
-  discrete_scale("fill", "hue", hue_pal(h, c, l, h.start, direction), 
+  discrete_scale("fill", "hue", hue_pal(h, c, l, h.start, direction), ...,
     na.value = na.value)
->>>>>>> ffea2ec6
 }
 
 icon.hue <- function() {
