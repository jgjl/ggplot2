#' Histograms and frequency polygons.
#'
#' Display a 1d distribution by dividing into bins and counting the number
#' of observations in each bin. Histograms use bars; frequency polygons use
#' lines.
#'
#' By default, \code{stat_bin} uses 30 bins - this is not a good default,
#' but the idea is to get you experimenting with different binwidths. You
#' may need to look at a few to uncover the full story behind your data.
#'
#' @section Aesthetics:
#' \code{geom_histogram} uses the same aesthetics as \code{geom_bar};
#' \code{geom_freqpoly} uses the same aesthetics as \code{geom_line}.
#'
#' @export
#' @inheritParams geom_point
#' @param geom,stat Use to override the default connection between
#'   \code{geom_histogram}/\code{geom_freqpoly} and \code{stat_bin}.
#' @examples
<<<<<<< HEAD
#' \donttest{
#' set.seed(5689)
#' movies <- movies[sample(nrow(movies), 1000), ]
#' # Basic example
#' m <- ggplot(movies, aes(rating))
#' m + geom_histogram()
#' m + geom_histogram(aes(weight = votes))
#'
#' # More complex
#' m + geom_histogram(aes(y = ..density..)) +
#'     geom_density()
#'
#' m + geom_histogram(binwidth = 1)
#' m + geom_histogram(binwidth = 0.5)
#' m + geom_histogram(binwidth = 0.1)
#'
#' m + geom_histogram(bins = 10)
#' m + geom_histogram(bins = 50)
#'
#' # Add aesthetic mappings
#' m + geom_histogram(aes(weight = votes))
#' m + geom_histogram(aes(y = ..count..))
#' m + geom_histogram(aes(fill = ..count..))
#'
#' # Change scales
#' m + geom_histogram(aes(fill = ..count..)) +
#'   scale_fill_gradient("Count", low = "green", high = "red")
#'
=======
#' ggplot(diamonds, aes(carat)) +
#'   geom_histogram()
#' ggplot(diamonds, aes(carat)) +
#'   geom_histogram(binwidth = 0.01)
#'
#' # Rather than stacking histograms, it's easier to compare frequency
#' # polygons
#' ggplot(diamonds, aes(price, fill = cut)) +
#'   geom_histogram(binwidth = 500)
#' ggplot(diamonds, aes(price, colour = cut)) +
#'   geom_freqpoly(binwidth = 500)
#'
#' # To make it easier to compare distributions with very different counts,
#' # put density on the y axis instead of the default count
#' ggplot(diamonds, aes(price, ..density.., colour = cut)) +
#'   geom_freqpoly(binwidth = 500)
#'
#' if (require("ggplot2movies")) {
>>>>>>> ec3cd49b
#' # Often we don't want the height of the bar to represent the
#' # count of observations, but the sum of some other variable.
#' # For example, the following plot shows the number of movies
#' # in each rating.
#' m <- ggplot(movies, aes(rating))
#' m + geom_bar(binwidth = 0.1)
#'
#' # If, however, we want to see the number of votes cast in each
#' # category, we need to weight by the votes variable
#' m + geom_bar(aes(weight = votes), binwidth = 0.1) + ylab("votes")
#'
#' # For transformed scales, binwidth applies to the transformed data.
#' # The bins have constant width on the transformed scale.
#' m + geom_histogram() + scale_x_log10()
#' m + geom_histogram(binwidth = 0.05) + scale_x_log10()
#'
#' # For transformed coordinate systems, the binwidth applies to the
#' # raw data. The bins have constant width on the original scale.
#'
#' # Using log scales does not work here, because the first
#' # bar is anchored at zero, and so when transformed becomes negative
#' # infinity. This is not a problem when transforming the scales, because
#' # no observations have 0 ratings.
#' m + geom_histogram(origin = 0) + coord_trans(x = "log10")
#' # Use origin = 0, to make sure we don't take sqrt of negative values
#' m + geom_histogram(origin = 0) + coord_trans(x = "sqrt")
#'
#' # You can also transform the y axis.  Remember that the base of the bars
#' # has value 0, so log transformations are not appropriate
#' m <- ggplot(movies, aes(x = rating))
#' m + geom_histogram(binwidth = 0.5) + scale_y_sqrt()
#' }
#' rm(movies)
geom_histogram <- function(mapping = NULL, data = NULL, stat = "bin",
  binwidth = NULL, origin = NULL, right = FALSE,
  position = "stack", show.legend = NA, inherit.aes = TRUE, ...) {

  layer(
    data = data,
    mapping = mapping,
    stat = stat,
    geom = GeomBar,
    position = position,
    show.legend = show.legend,
    inherit.aes = inherit.aes,
    params = list(...),
    stat_params = list(binwidth = binwidth, origin = origin, right = right)
  )
}<|MERGE_RESOLUTION|>--- conflicted
+++ resolved
@@ -17,40 +17,12 @@
 #' @param geom,stat Use to override the default connection between
 #'   \code{geom_histogram}/\code{geom_freqpoly} and \code{stat_bin}.
 #' @examples
-<<<<<<< HEAD
-#' \donttest{
-#' set.seed(5689)
-#' movies <- movies[sample(nrow(movies), 1000), ]
-#' # Basic example
-#' m <- ggplot(movies, aes(rating))
-#' m + geom_histogram()
-#' m + geom_histogram(aes(weight = votes))
-#'
-#' # More complex
-#' m + geom_histogram(aes(y = ..density..)) +
-#'     geom_density()
-#'
-#' m + geom_histogram(binwidth = 1)
-#' m + geom_histogram(binwidth = 0.5)
-#' m + geom_histogram(binwidth = 0.1)
-#'
-#' m + geom_histogram(bins = 10)
-#' m + geom_histogram(bins = 50)
-#'
-#' # Add aesthetic mappings
-#' m + geom_histogram(aes(weight = votes))
-#' m + geom_histogram(aes(y = ..count..))
-#' m + geom_histogram(aes(fill = ..count..))
-#'
-#' # Change scales
-#' m + geom_histogram(aes(fill = ..count..)) +
-#'   scale_fill_gradient("Count", low = "green", high = "red")
-#'
-=======
 #' ggplot(diamonds, aes(carat)) +
 #'   geom_histogram()
 #' ggplot(diamonds, aes(carat)) +
 #'   geom_histogram(binwidth = 0.01)
+#' ggplot(diamonds, aes(carat)) +
+#'   geom_histogram(bins = 200)
 #'
 #' # Rather than stacking histograms, it's easier to compare frequency
 #' # polygons
@@ -65,7 +37,6 @@
 #'   geom_freqpoly(binwidth = 500)
 #'
 #' if (require("ggplot2movies")) {
->>>>>>> ec3cd49b
 #' # Often we don't want the height of the bar to represent the
 #' # count of observations, but the sum of some other variable.
 #' # For example, the following plot shows the number of movies
@@ -100,7 +71,7 @@
 #' }
 #' rm(movies)
 geom_histogram <- function(mapping = NULL, data = NULL, stat = "bin",
-  binwidth = NULL, origin = NULL, right = FALSE,
+  binwidth = NULL, bins = NULL, origin = NULL, right = FALSE,
   position = "stack", show.legend = NA, inherit.aes = TRUE, ...) {
 
   layer(
@@ -112,6 +83,6 @@
     show.legend = show.legend,
     inherit.aes = inherit.aes,
     params = list(...),
-    stat_params = list(binwidth = binwidth, origin = origin, right = right)
+    stat_params = list(binwidth = binwidth, bins = bins, origin = origin, right = right)
   )
 }