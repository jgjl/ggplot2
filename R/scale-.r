#' Components of a scale:
#'
#' Guide related:
#'   * name 
#'   * breaks
#'   * labels
#'   * expand
#'
#' Mapping related:
#'   * aesthetic
#'   * limits
#'   * palette
#'   * trans
#'
#' Scales are an S3 class with a single mutable component implemented with
#' a reference class - the range of the data.  This mutability makes working
#' with scales much easier, because it makes it possible to distribute the
#' training, without having to worry about collecting all the pieces back 
#' together again.
#'
#' @name ggscale
#' @S3method print scale
NULL

#' @paramCopy breaks scales::cbreaks
#' @paramCopy labels scales::cbreaks
#' @paramCopy palette scales::cscale
#' @paramCopy na.value scales::cscale
#' @paramCopy trans scales::cscale
#' @export
continuous_scale <- function(aesthetics, scale_name, palette, name = NULL, breaks = NULL, labels = NULL, legend = NULL, limits = NULL, rescaler = rescale, oob = censor, expand = c(0, 0), na.value = NA, trans = "identity", guide="legend") {

  if (!is.null(legend)) {
    warning("\"legend\" argument in scale_XXX is deprecated. Use guide=\"none\" for suppress the guide display.")
  } else {
    legend <- nulldefault(TRUE, legend)
  }
  
  bad_labels <- is.vector(breaks) && is.vector(labels) && 
    length(breaks) != length(labels)
  if (bad_labels) {
    stop("Breaks and labels have unequal lengths", call. = FALSE)
  }
  
  trans <- as.trans(trans)
  if (!is.null(limits)) {
    limits <- trans$trans(limits)
  }
  
  structure(list(
    call = match.call(), 
    
    aesthetics = aesthetics,
    scale_name = scale_name,
    palette = palette,
    
    range = ContinuousRange$new(),
    limits = limits,
    trans = trans, 
    na.value = na.value,
    expand = expand,
    rescaler = rescaler,  # Used by diverging and n colour gradients 
    oob = oob,

    name = name, 
    breaks = breaks,
    labels = labels, 
    legend = legend,
    guide = guide
  ), class = c(scale_name, "continuous", "scale"))
}

#' @export
<<<<<<< HEAD
discrete_scale <- function(aesthetics, scale_name, palette, name = NULL, breaks = NULL, labels = NULL, legend = NULL, limits = NULL, expand = c(0, 0), na.value = NA, drop = TRUE, guide="legend") {

  if (!is.null(legend)) {
    warning("\"legend\" argument in scale_XXX is deprecated. Use guide=\"none\" for suppress the guide display.")
  } else {
    legend <- nulldefault(TRUE, legend)
=======
discrete_scale <- function(aesthetics, scale_name, palette, name = NULL, breaks = NULL, labels = NULL, legend = TRUE, limits = NULL, expand = c(0, 0), na.value = NA, drop = TRUE) {
  
  bad_labels <- is.vector(breaks) && is.vector(labels) && 
    length(breaks) != length(labels)
  if (bad_labels) {
    stop("Breaks and labels have unequal lengths", call. = FALSE)
>>>>>>> 66a71709
  }
  
  structure(list(
    call = match.call(), 

    aesthetics = aesthetics,
    scale_name = scale_name,
    palette = palette,
    
    range = DiscreteRange$new(),
    limits = limits,
    na.value = na.value,
    expand = expand,

    name = name, 
    breaks = breaks,
    labels = labels, 
    legend = legend,
    drop = drop,
    guide = guide
  ), class = c(scale_name, "discrete", "scale"))
}

# Train scale from a data frame.
#
# @return updated range (invisibly)
# @seealso \code{\link{scale_train}} for scale specific generic method
scale_train_df <- function(scale, df) {
  if (empty(df)) return() 

  aesthetics <- intersect(scale$aesthetics, names(df))
  for(aesthetic in aesthetics) {
    scale_train(scale, df[[aesthetic]])      
  }
  invisible()
}

#' Train an individual scale from a vector of data.
#'
#' @S3method scale_train continuous
#' @S3method scale_train discrete
scale_train <- function(scale, x) UseMethod("scale_train")
scale_train.continuous <- function(scale, x) {
  scale$range$train(x)
}
scale_train.discrete <- function(scale, x) {
  scale$range$train(x, drop = scale$drop)
}

# Reset scale, untraining ranges
scale_reset <- function(scale, x) UseMethod("scale_reset")
#' @S3method scale_reset default
scale_reset.default <- function(scale, x) {
  scale$range$reset()
}

# @return list of transformed variables
scale_transform_df <- function(scale, df) {
  if (empty(df)) return()

  aesthetics <- intersect(scale$aesthetics, names(df))
  if (length(aesthetics) == 0) return()

  lapply(df[aesthetics], scale_transform, scale = scale)
}

#' @S3method scale_transform continuous
#' @S3method scale_transform discrete
scale_transform <- function(scale, x) UseMethod("scale_transform")

scale_transform.continuous <- function(scale, x) {
  scale$trans$trans(x)
}
scale_transform.discrete <- function(scale, x) {
  x
}

# @return list of mapped variables
scale_map_df <- function(scale, df, i = NULL) {    
  if (empty(df)) return()

  aesthetics <- intersect(scale$aesthetics, names(df))
  names(aesthetics) <- aesthetics
  if (length(aesthetics) == 0) return()
  
  if (is.null(i)) {
    lapply(aesthetics, function(j) scale_map(scale, df[[j]])) 
  } else {
    lapply(aesthetics, function(j) scale_map(scale, df[[j]][i]))
  }
}

#' @S3method scale_map continuous
#' @S3method scale_map discrete
scale_map <- function(scale, x) UseMethod("scale_map")

scale_map.continuous <- function(scale, x) {
  limits <- scale_limits(scale)
  x <- scale$oob(scale$rescaler(x, from = limits))

  # Points are rounded to the nearest 500th, to reduce the amount of 
  # work that the scale palette must do - this is particularly important
  # for colour scales which are rather slow.  This shouldn't have any
  # perceptual impacts.
  x <- round_any(x, 1 / 500)
  uniq <- unique(x)
  pal <- scale$palette(uniq)
  scaled <- pal[match(x, uniq)]

  ifelse(!is.na(scaled), scaled, scale$na.value)
}

scale_map.discrete <- function(scale, x) {
  limits <- scale_limits(scale)

  n <- length(limits)
  pal <- scale$palette(n)[match(as.character(x), limits)]
  ifelse(!is.na(x), pal, scale$na.value)
}

scale_limits <- function(scale)
  UseMethod("scale_limits")

scale_limits.default <- function(scale) {
  scale$limits %||% scale$range$range
}

# The phyical size of the scale, if a position scale
# Unlike limits, this always returns a numeric vector of length 2
#' @S3method scale_dimension continuous
#' @S3method scale_dimension discrete
scale_dimension <- function(scale, expand = scale$expand) UseMethod("scale_dimension")

scale_dimension.continuous  <- function(scale, expand = scale$expand) {
  expand_range(scale_limits(scale), expand[1], expand[2])  
}
scale_dimension.discrete <- function(scale, expand = scale$expand) {
  expand_range(length(scale_limits(scale)), expand[1], expand[2])  
}

#' @S3method scale_breaks continuous
#' @S3method scale_breaks discrete
scale_breaks <- function(scale, limits = scale_limits(scale)) {
  UseMethod("scale_breaks")
}

scale_breaks.continuous <- function(scale, limits = scale_limits(scale)) {
  # Limits in transformed space need to be converted back to data space
  limits <- scale$trans$inv(limits)
  
  if (zero_range(as.numeric(limits))) {
    breaks <- limits[1]
  } else if (is.null(scale$breaks)) {
    breaks <- scale$trans$breaks(limits)
  } else if (is.function(scale$breaks)) {
    breaks <- scale$breaks(limits)
  } else {
    breaks <- scale$breaks
  }
  
  # Breaks in data space need to be converted back to transformed space
  # And any breaks outside the dimensions need to be thrown away
  breaks <- discard(scale$trans$trans(breaks), scale_dimension(scale))
  if (length(breaks) == 0) {
    stop("Zero breaks in scale for ", paste(scale$aesthetics, collapse = "/"),
      call. = FALSE)
  }
  breaks
}

scale_breaks.discrete <- function(scale, limits = scale_limits(scale)) {
  if (is.null(scale$breaks)) {
    breaks <- limits
  } else if (is.function(scale$breaks)) {
    breaks <- scale$breaks(limits)
  } else {
    breaks <- scale$breaks
  }
  
  # Breaks can only occur only on values in domain
  in_domain <- intersect(breaks, scale_limits(scale))
  structure(in_domain, pos = match(in_domain, breaks))
}

# The numeric position of scale breaks, when used for a position guide.
scale_break_positions <- function(scale) {
  scale_map(scale, scale_breaks(scale))
}

scale_breaks_minor <- function(scale, n = 2, b = scale_break_positions(scale), r = scale_limits(scale)) {
  if (length(b) == 1) return(b)

  bd <- diff(b)[1]
  if (min(r) < min(b)) b <- c(b[1] - bd, b)
  if (max(r) > max(b)) b <- c(b, b[length(b)] + bd)
  unique(unlist(mapply(seq, b[-length(b)], b[-1], length=n+1, SIMPLIFY=F)))
}

#' @S3method scale_labels continuous
#' @S3method scale_labels discrete
scale_labels <- function(scale, breaks = scale_breaks(scale)) {
  UseMethod("scale_labels")
}

scale_labels.continuous <- function(scale, breaks = scale_breaks(scale)) {
  breaks <- scale$trans$inv(breaks)
  
  if (is.null(scale$labels)) {
    labels <- scale$trans$format(breaks)
  } else if (is.function(scale$labels)) {
    labels <- scale$labels(breaks)
  } else {
    labels <- scale$labels
  }
  if (length(labels) != length(breaks)) {
    stop("Breaks and labels are different lengths")
  }
  labels
}

scale_labels.discrete <- function(scale, breaks = scale_breaks(scale)) {
  if (is.null(scale$labels)) {
    formatC(scale_breaks(scale))
  } else if (is.function(scale$labels)) {
    scale$labels(breaks)
  } else {
    labels <- scale$labels
    
    # Need to ensure that if breaks were dropped, corresponding labels are too
    pos <- attr(breaks, "pos")
    if (!is.null(pos)) {
      labels <- labels[pos]
    }
    labels    
  }
}

print.scale <- function(x, ...) {
  print(x$call)
}

scale_clone <- function(scale) UseMethod("scale_clone")

#' @S3method scale_clone continuous
scale_clone.continuous <- function(scale) {
  new <- scale
  new$range <- ContinuousRange$new()  
  new
}

#' @S3method scale_clone discrete
scale_clone.discrete <- function(scale) {
  new <- scale
  new$range <- DiscreteRange$new()
  new
}<|MERGE_RESOLUTION|>--- conflicted
+++ resolved
@@ -71,21 +71,18 @@
 }
 
 #' @export
-<<<<<<< HEAD
 discrete_scale <- function(aesthetics, scale_name, palette, name = NULL, breaks = NULL, labels = NULL, legend = NULL, limits = NULL, expand = c(0, 0), na.value = NA, drop = TRUE, guide="legend") {
 
   if (!is.null(legend)) {
     warning("\"legend\" argument in scale_XXX is deprecated. Use guide=\"none\" for suppress the guide display.")
   } else {
     legend <- nulldefault(TRUE, legend)
-=======
-discrete_scale <- function(aesthetics, scale_name, palette, name = NULL, breaks = NULL, labels = NULL, legend = TRUE, limits = NULL, expand = c(0, 0), na.value = NA, drop = TRUE) {
+  }
   
   bad_labels <- is.vector(breaks) && is.vector(labels) && 
     length(breaks) != length(labels)
   if (bad_labels) {
     stop("Breaks and labels have unequal lengths", call. = FALSE)
->>>>>>> 66a71709
   }
   
   structure(list(
