#' Components of a scale:
#'
#' Guide related:
#'   * name 
#'   * breaks
#'   * labels
#'   * expand
#'
#' Mapping related:
#'   * aesthetic
#'   * limits
#'   * palette
#'   * trans
#'
#' Scales are an S3 class with a single mutable component implemented with
#' a reference class - the range of the data.  This mutability makes working
#' with scales much easier, because it makes it possible to distribute the
#' training, without having to worry about collecting all the pieces back 
#' together again.
#'
#' @name ggscale
#' @S3method print scale
NULL

#' @paramCopy breaks scales::cbreaks
#' @paramCopy labels scales::cbreaks
#' @paramCopy palette scales::cscale
#' @paramCopy na.value scales::cscale
#' @paramCopy trans scales::cscale
#' @export
continuous_scale <- function(aesthetics, scale_name, palette, name = NULL, breaks = NULL, labels = NULL, legend = NULL, limits = NULL, rescaler = rescale, oob = censor, expand = c(0, 0), na.value = NA, trans = "identity", guide="legend") {

  if (!is.null(legend)) {
    warning("\"legend\" argument in scale_XXX is deprecated. Use guide=\"none\" for suppress the guide display.")
  } else {
    legend <- nulldefault(TRUE, legend)
  }
  
  trans <- as.trans(trans)
  if (!is.null(limits)) {
    limits <- trans$trans(limits)
  }
  
  structure(list(
    call = match.call(), 
    
    aesthetics = aesthetics,
    scale_name = scale_name,
    palette = palette,
    
    range = ContinuousRange$new(),
    limits = limits,
    trans = trans, 
    na.value = na.value,
    expand = expand,
    rescaler = rescaler,  # Used by diverging and n colour gradients 
    oob = oob,

    name = name, 
    breaks = breaks,
    labels = labels, 
    legend = legend,
    guide = guide
  ), class = c(scale_name, "continuous", "scale"))
}

#' @export
discrete_scale <- function(aesthetics, scale_name, palette, name = NULL, breaks = NULL, labels = NULL, legend = NULL, limits = NULL, expand = c(0, 0), na.value = NA, drop = TRUE, guide="legend") {

  if (!is.null(legend)) {
    warning("\"legend\" argument in scale_XXX is deprecated. Use guide=\"none\" for suppress the guide display.")
  } else {
    legend <- nulldefault(TRUE, legend)
  }
  
  structure(list(
    call = match.call(), 

    aesthetics = aesthetics,
    scale_name = scale_name,
    palette = palette,
    
    range = DiscreteRange$new(),
    limits = limits,
    na.value = na.value,
    expand = expand,

    name = name, 
    breaks = breaks,
    labels = labels, 
    legend = legend,
    drop = drop,
    guide = guide
  ), class = c(scale_name, "discrete", "scale"))
}

# Train scale from a data frame.
#
# @return updated range (invisibly)
# @seealso \code{\link{scale_train}} for scale specific generic method
scale_train_df <- function(scale, df) {
  if (empty(df)) return() 

  aesthetics <- intersect(scale$aesthetics, names(df))
  for(aesthetic in aesthetics) {
    scale_train(scale, df[[aesthetic]])      
  }
  invisible()
}

#' Train an individual scale from a vector of data.
#'
#' @S3method scale_train continuous
#' @S3method scale_train discrete
scale_train <- function(scale, x) UseMethod("scale_train")
scale_train.continuous <- function(scale, x) {
  scale$range$train(x)
}
scale_train.discrete <- function(scale, x) {
  scale$range$train(x, drop = scale$drop)
}

# Reset scale, untraining ranges
scale_reset <- function(scale, x) UseMethod("scale_reset")
#' @S3method scale_reset default
scale_reset.default <- function(scale, x) {
  scale$range$reset()
}

# @return list of transformed variables
scale_transform_df <- function(scale, df) {
  if (empty(df)) return()

  aesthetics <- intersect(scale$aesthetics, names(df))
  if (length(aesthetics) == 0) return()

  lapply(df[aesthetics], scale_transform, scale = scale)
}

#' @S3method scale_transform continuous
#' @S3method scale_transform discrete
scale_transform <- function(scale, x) UseMethod("scale_transform")

scale_transform.continuous <- function(scale, x) {
  scale$trans$trans(x)
}
scale_transform.discrete <- function(scale, x) {
  x
}

# @return list of mapped variables
scale_map_df <- function(scale, df, i = NULL) {    
  if (empty(df)) return()

  aesthetics <- intersect(scale$aesthetics, names(df))
  names(aesthetics) <- aesthetics
  if (length(aesthetics) == 0) return()
  
  if (is.null(i)) {
    lapply(aesthetics, function(j) scale_map(scale, df[[j]])) 
  } else {
    lapply(aesthetics, function(j) scale_map(scale, df[[j]][i]))
  }
}

#' @S3method scale_map continuous
#' @S3method scale_map discrete
scale_map <- function(scale, x) UseMethod("scale_map")

scale_map.continuous <- function(scale, x) {
  limits <- scale_limits(scale)
  x <- scale$oob(scale$rescaler(x, from = limits))

  # Points are rounded to the nearest 500th, to reduce the amount of 
  # work that the scale palette must do - this is particularly important
  # for colour scales which are rather slow.  This shouldn't have any
  # perceptual impacts.
  x <- round_any(x, 1 / 500)
  uniq <- unique(x)
  pal <- scale$palette(uniq)
  scaled <- pal[match(x, uniq)]

  ifelse(!is.na(scaled), scaled, scale$na.value)
}

scale_map.discrete <- function(scale, x) {
  limits <- scale_limits(scale)

  n <- length(limits)
  pal <- scale$palette(n)[match(as.character(x), limits)]
  ifelse(!is.na(x), pal, scale$na.value)
}

scale_limits <- function(scale)
  UseMethod("scale_limits")

scale_limits.default <- function(scale) {
  scale$limits %||% scale$range$range
}

# The phyical size of the scale, if a position scale
# Unlike limits, this always returns a numeric vector of length 2
#' @S3method scale_dimension continuous
#' @S3method scale_dimension discrete
scale_dimension <- function(scale, expand = scale$expand) UseMethod("scale_dimension")

scale_dimension.continuous  <- function(scale, expand = scale$expand) {
  expand_range(scale_limits(scale), expand[1], expand[2])  
}
scale_dimension.discrete <- function(scale, expand = scale$expand) {
  expand_range(length(scale_limits(scale)), expand[1], expand[2])  
}

#' @S3method scale_breaks continuous
#' @S3method scale_breaks discrete
scale_breaks <- function(scale, limits = scale_limits(scale)) {
  UseMethod("scale_breaks")
}

scale_breaks.continuous <- function(scale, limits = scale_limits(scale)) {
  # Limits in transformed space need to be converted back to data space
  limits <- scale$trans$inv(limits)
  
<<<<<<< HEAD
  if (zero_range(limits)) {
=======
  if (zero_range(as.numeric(limits))) {
>>>>>>> ffea2ec6
    breaks <- limits[1]
  } else if (is.null(scale$breaks)) {
    breaks <- scale$trans$breaks(limits)
  } else if (is.function(scale$breaks)) {
    breaks <- scale$breaks(limits)
  } else {
    breaks <- scale$breaks
  }
  
  # Breaks in data space need to be converted back to transformed space
  # And any breaks outside the dimensions need to be thrown away
  breaks <- discard(scale$trans$trans(breaks), scale_dimension(scale))
  if (length(breaks) == 0) {
    stop("Zero breaks in scale for ", paste(scale$aesthetics, collapse = "/"),
      call. = FALSE)
  }
  breaks
}

scale_breaks.discrete <- function(scale, limits = scale_limits(scale)) {
  if (is.null(scale$breaks)) {
    limits
  } else if (is.function(scale$breaks)) {
    scale$breaks(limits)
  } else {
    scale$breaks
  }
}

# The numeric position of scale breaks, when used for a position guide.
scale_break_positions <- function(scale) {
  scale_map(scale, scale_breaks(scale))
}

scale_breaks_minor <- function(scale, n = 2, b = scale_break_positions(scale), r = scale_limits(scale)) {
  if (length(b) == 1) return(b)

  bd <- diff(b)[1]
  if (min(r) < min(b)) b <- c(b[1] - bd, b)
  if (max(r) > max(b)) b <- c(b, b[length(b)] + bd)
  unique(unlist(mapply(seq, b[-length(b)], b[-1], length=n+1, SIMPLIFY=F)))
}

#' @S3method scale_labels continuous
#' @S3method scale_labels discrete
scale_labels <- function(scale, breaks = scale_breaks(scale)) {
  UseMethod("scale_labels")
}

scale_labels.continuous <- function(scale, breaks = scale_breaks(scale)) {
  breaks <- scale$trans$inv(breaks)
  
  if (is.null(scale$labels)) {
    labels <- scale$trans$format(breaks)
  } else if (is.function(scale$labels)) {
    labels <- scale$labels(breaks)
  } else {
    labels <- scale$labels
  }
  if (length(labels) != length(breaks)) {
    stop("Breaks and labels are different lengths")
  }
  labels
}

scale_labels.discrete <- function(scale, breaks = scale_breaks(scale)) {
  if (is.null(scale$labels)) {
    format(scale_limits(scale), justify = "none")
  } else if (is.function(scale$labels)) {
    scale$labels(breaks)
  } else {
    scale$labels
  }
}

print.scale <- function(x, ...) {
  print(x$call)
}

scale_clone <- function(scale) UseMethod("scale_clone")

#' @S3method scale_clone continuous
scale_clone.continuous <- function(scale) {
  new <- scale
  new$range <- ContinuousRange$new()  
  new
}

<|MERGE_RESOLUTION|>--- conflicted
+++ resolved
@@ -221,11 +221,7 @@
   # Limits in transformed space need to be converted back to data space
   limits <- scale$trans$inv(limits)
   
-<<<<<<< HEAD
-  if (zero_range(limits)) {
-=======
   if (zero_range(as.numeric(limits))) {
->>>>>>> ffea2ec6
     breaks <- limits[1]
   } else if (is.null(scale$breaks)) {
     breaks <- scale$trans$breaks(limits)
